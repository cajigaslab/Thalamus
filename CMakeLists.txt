cmake_minimum_required(VERSION 3.16)
cmake_policy(SET CMP0042 NEW)
cmake_policy(SET CMP0071 NEW)
cmake_policy(SET CMP0077 NEW)
cmake_policy(SET CMP0091 NEW)
if(${CMAKE_VERSION} VERSION_GREATER_EQUAL "3.24")
  cmake_policy(SET CMP0135 NEW)
endif()
set(CMAKE_POLICY_DEFAULT_CMP0042 NEW)
set(CMAKE_POLICY_DEFAULT_CMP0063 NEW)
set(CMAKE_POLICY_DEFAULT_CMP0077 NEW)

project(thalamus)

message("CMAKE_SYSTEM_PROCESSOR ${CMAKE_SYSTEM_PROCESSOR}")

if(WIN32)
  if(CMAKE_CXX_COMPILER_ID MATCHES "Clang")
    execute_process(COMMAND "${CMAKE_CXX_COMPILER}" "${CMAKE_SOURCE_DIR}/stub_atomic.cpp" -c -o "${CMAKE_BINARY_DIR}/atomic.lib")
  endif()
endif()

if(APPLE)
  set(OSX_TARGET_PARAMETER -mmacosx-version-min=${CMAKE_OSX_DEPLOYMENT_TARGET})
  list(APPEND ALL_COMPILE_OPTIONS ${OSX_TARGET_PARAMETER})
endif()

# Default to C99
if(NOT CMAKE_C_STANDARD) 
  set(CMAKE_C_STANDARD 99)
endif()

# Default to C++17
set(CMAKE_CXX_STANDARD 20)

set(CMAKE_MSVC_RUNTIME_LIBRARY "MultiThreaded$<$<CONFIG:Debug>:Debug>")

set(ABSL_PROPAGATE_CXX_STD ON)

include(FetchContent)

include(ProcessorCount)
ProcessorCount(CPU_COUNT)
if(CPU_COUNT EQUAL 0)
  set(MAKE_J)
  set(CMAKE_PARALLEL)
else()
  if(WIN32)
    set(MAKE_J /J ${CPU_COUNT})
  else()
    set(MAKE_J -j ${CPU_COUNT})
  endif()
  set(CMAKE_PARALLEL --parallel ${CPU_COUNT})
endif()

if("${CMAKE_CXX_COMPILER_ID}" MATCHES "MSVC")
  list(APPEND ALL_COMPILE_OPTIONS /Zi /MP)
  list(APPEND ALL_LINK_OPTIONS /DEBUG)
else()
  if(NOT DEFINED ENV{GITHUB_REPOSITORY})
    message("Release debug symbols enabled")
    list(APPEND ALL_COMPILE_OPTIONS -g)
  else()
    message("Release debug symbols disabled")
  endif()
endif()
  
if("${SANITIZER}" STREQUAL thread)
  list(APPEND ALL_COMPILE_OPTIONS -fsanitize=thread -O1)
  list(APPEND ALL_LINK_OPTIONS -fsanitize=thread -O1)
elseif("${SANITIZER}" STREQUAL address)
  if("${CMAKE_CXX_COMPILER_ID}" MATCHES "MSVC")
    list(APPEND ALL_COMPILE_OPTIONS -fsanitize=address)
  else()
    list(APPEND ALL_COMPILE_OPTIONS -fsanitize=address -O1 -fno-omit-frame-pointer -fno-optimize-sibling-calls)
    list(APPEND ALL_LINK_OPTIONS -fsanitize=address -O1 -fno-omit-frame-pointer -fno-optimize-sibling-calls)
  endif()
elseif("${SANITIZER}" STREQUAL memory)
  list(APPEND ALL_COMPILE_OPTIONS -fsanitize=memory -fsanitize-memory-track-origins=2 -O1 -fno-omit-frame-pointer -fno-optimize-sibling-calls)
  list(APPEND ALL_LINK_OPTIONS -fsanitize=memory -fsanitize-memory-track-origins=2 -O1 -fno-omit-frame-pointer -fno-optimize-sibling-calls)
endif()

string(REPLACE ";" " " ALL_C_COMPILE_OPTIONS_SPACED "${ALL_COMPILE_OPTIONS}")
string(REPLACE ";" " " ALL_C_LINK_OPTIONS_SPACED "${ALL_LINK_OPTIONS}")

if(NOT WIN32 AND NOT APPLE)
  include(cmake/comedi.cmake)
endif()
include(cmake/sdl.cmake)
include(cmake/ffmpeg.cmake)
include(cmake/glib.cmake)
include(cmake/cairo.cmake)
include(cmake/luajit.cmake)
 
if(NOT WIN32 AND NOT APPLE)
  include(cmake/llvm.cmake)
  list(APPEND ALL_COMPILE_OPTIONS ${LIBCXX_COMPILE_OPTIONS})
  list(APPEND ALL_LINK_OPTIONS ${LIBCXX_LINK_OPTIONS})
endif()

add_compile_options("$<$<COMPILE_LANGUAGE:CXX>:${ALL_COMPILE_OPTIONS}>")
add_link_options("$<$<COMPILE_LANGUAGE:CXX>:${ALL_LINK_OPTIONS}>")
string(REPLACE ";" " " ALL_COMPILE_OPTIONS_SPACED "${ALL_COMPILE_OPTIONS}")
string(REPLACE ";" " " ALL_LINK_OPTIONS_SPACED "${ALL_LINK_OPTIONS}")

add_definitions(-DPRINTSYNC)

include(cmake/grpc.cmake)
include(cmake/perfetto.cmake)
include(cmake/zlib_processed.cmake)
include(cmake/opencv.cmake)
include(cmake/boost.cmake)
include(cmake/hdf5.cmake)

execute_process(
  COMMAND git log -1 --format=%h
  WORKING_DIRECTORY ${CMAKE_SOURCE_DIR}
  OUTPUT_VARIABLE GIT_COMMIT_HASH
  OUTPUT_STRIP_TRAILING_WHITESPACE)

configure_file(thalamus_config.h.in thalamus_config.h)
 
set(PROTO_SOURCES
  proto/util.proto
  proto/task_controller.proto
  proto/ophanim.proto
  proto/thalamus.proto)
apply_protoc_grpc(PROTO_GENERATED_SOURCES ${PROTO_SOURCES})

add_library(protoc_generated OBJECT ${PROTO_GENERATED_SOURCES} ${PROTO_SOURCES})
target_link_libraries(protoc_generated grpc++ grpc++_reflection)

message("PROTO_SOURCES ${PROTO_SOURCES}")
message("PROTO_GENERATED_SOURCES ${PROTO_GENERATED_SOURCES}")

if(CMAKE_COMPILER_IS_GNUCXX OR CMAKE_CXX_COMPILER_ID MATCHES "Clang")
  set(WARNING_FLAGS -Wall -Wextra -Wpedantic -Wno-deprecated-declarations -Wno-c11-extensions -Wno-gcc-compat)
else()
  #set(WARNING_FLAGS /Wall)
  set(WARNING_FLAGS)
endif()

include_directories(${CMAKE_BINARY_DIR})

if("${CMAKE_CXX_COMPILER_ID}" MATCHES "MSVC")
  set_target_properties(boost PROPERTIES VS_GLOBAL_IntDir "boost_intermediate/x64/$(Configuration)/")
  set_target_properties(opencv PROPERTIES VS_GLOBAL_IntDir "opencv_intermediate/x64/$(Configuration)/")
  set_target_properties(zlib_processed PROPERTIES VS_GLOBAL_IntDir "zlib_processed_intermediate/x64/$(Configuration)/")
  set_target_properties(ffmpeg PROPERTIES VS_GLOBAL_IntDir "ffmpeg_intermediate/x64/$(Configuration)/")
endif()

add_library(hydrate "src/hydrate.cpp")
target_link_libraries(hydrate boost grpc++ hdf5-static)
add_dependencies(hydrate protoc_generated)
target_compile_definitions(hydrate PRIVATE _USE_MATH_DEFINES NOMINMAX WIN32_LEAN_AND_MEAN _CRT_SECURE_NO_WARNINGS _GNU_SOURCE)
target_include_directories(hydrate PRIVATE "${CMAKE_SOURCE_DIR}/src")
target_compile_options(hydrate PRIVATE ${WARNING_FLAGS})
  
add_library(thalamus "${CMAKE_SOURCE_DIR}/src/thalamus.cpp"
                     "${CMAKE_SOURCE_DIR}/src/node_graph_impl.hpp"
                     "${CMAKE_SOURCE_DIR}/src/node_graph_impl.cpp"
                     "${CMAKE_SOURCE_DIR}/src/state.hpp"
                     "${CMAKE_SOURCE_DIR}/src/state.cpp"
                     "${CMAKE_SOURCE_DIR}/src/state_manager.hpp"
                     "${CMAKE_SOURCE_DIR}/src/state_manager.cpp"
                     "${CMAKE_SOURCE_DIR}/src/base_node.hpp"
                     "${CMAKE_SOURCE_DIR}/src/base_node.cpp"
                     "${CMAKE_SOURCE_DIR}/src/alpha_omega_node.hpp"
                     "${CMAKE_SOURCE_DIR}/src/alpha_omega_node.cpp"
                     "${CMAKE_SOURCE_DIR}/src/grpc_impl.hpp"
                     "${CMAKE_SOURCE_DIR}/src/grpc_impl.cpp"
                     "${CMAKE_SOURCE_DIR}/src/util.hpp"
                     "${CMAKE_SOURCE_DIR}/src/util.cpp"
                     "${CMAKE_SOURCE_DIR}/src/h5handle.hpp"
                     "${CMAKE_SOURCE_DIR}/src/h5handle.cpp"
                     "${CMAKE_SOURCE_DIR}/src/xsens_node.hpp"
                     "${CMAKE_SOURCE_DIR}/src/xsens_node.cpp"
                     "${CMAKE_SOURCE_DIR}/src/storage_node.hpp"
                     "${CMAKE_SOURCE_DIR}/src/storage_node.cpp"
                     "${CMAKE_SOURCE_DIR}/src/run_node.hpp"
                     "${CMAKE_SOURCE_DIR}/src/run_node.cpp"
                     "${CMAKE_SOURCE_DIR}/src/remote_node.hpp"
                     "${CMAKE_SOURCE_DIR}/src/remote_node.cpp"
                     "${CMAKE_SOURCE_DIR}/src/ophanim_node.hpp"
                     "${CMAKE_SOURCE_DIR}/src/ophanim_node.cpp"
                     "${CMAKE_SOURCE_DIR}/src/task_controller_node.hpp"
                     "${CMAKE_SOURCE_DIR}/src/task_controller_node.cpp"
                     "${CMAKE_SOURCE_DIR}/src/image_node.hpp"
                     "${CMAKE_SOURCE_DIR}/src/image_node.cpp"
                     "${CMAKE_SOURCE_DIR}/src/oculomatic_node.hpp"
                     "${CMAKE_SOURCE_DIR}/src/oculomatic_node.cpp"
                     "${CMAKE_SOURCE_DIR}/src/distortion_node.hpp"
                     "${CMAKE_SOURCE_DIR}/src/distortion_node.cpp"
                     "${CMAKE_SOURCE_DIR}/src/text_node.hpp"
                     "${CMAKE_SOURCE_DIR}/src/log_node.hpp"
                     "${CMAKE_SOURCE_DIR}/src/log_node.cpp"
                     "${CMAKE_SOURCE_DIR}/src/thread_pool.hpp"
                     "${CMAKE_SOURCE_DIR}/src/thread_pool.cpp"
                     "${CMAKE_SOURCE_DIR}/src/base64.hpp"
                     "${CMAKE_SOURCE_DIR}/src/base64.cpp"
                     "${CMAKE_SOURCE_DIR}/src/nidaq_node.hpp"
                     "${CMAKE_SOURCE_DIR}/src/gentl.h"
                     "${CMAKE_SOURCE_DIR}/src/genicam_node.hpp"
                     "${CMAKE_SOURCE_DIR}/src/genicam_node.cpp"
                     "${CMAKE_SOURCE_DIR}/src/channel_picker_node.hpp"
                     "${CMAKE_SOURCE_DIR}/src/channel_picker_node.cpp"
                     "${CMAKE_SOURCE_DIR}/src/algebra_node.hpp"
                     "${CMAKE_SOURCE_DIR}/src/algebra_node.cpp"
                     "${CMAKE_SOURCE_DIR}/src/normalize_node.hpp"
                     "${CMAKE_SOURCE_DIR}/src/normalize_node.cpp"
                     "${CMAKE_SOURCE_DIR}/src/lua_node.hpp"
                     "${CMAKE_SOURCE_DIR}/src/lua_node.cpp"
                     "${CMAKE_SOURCE_DIR}/src/intan_node.hpp"
                     "${CMAKE_SOURCE_DIR}/src/intan_node.cpp"
                     "${CMAKE_SOURCE_DIR}/src/aruco_node.hpp"
                     "${CMAKE_SOURCE_DIR}/src/aruco_node.cpp"
                     "${CMAKE_SOURCE_DIR}/src/spikeglx_node.hpp"
                     "${CMAKE_SOURCE_DIR}/src/spikeglx_node.cpp"
                     "${CMAKE_SOURCE_DIR}/src/sync_node.hpp"
                     "${CMAKE_SOURCE_DIR}/src/sync_node.cpp"
                     "${CMAKE_SOURCE_DIR}/src/video_node.hpp"
                     "${CMAKE_SOURCE_DIR}/src/video_node.cpp"
                     "${CMAKE_SOURCE_DIR}/src/touchscreen_node.hpp"
                     "${CMAKE_SOURCE_DIR}/src/touchscreen_node.cpp"
                     "${CMAKE_SOURCE_DIR}/src/stim_printer_node.hpp"
                     "${CMAKE_SOURCE_DIR}/src/stim_printer_node.cpp"
<<<<<<< HEAD
                     "${CMAKE_SOURCE_DIR}/src/hexascope_node.hpp"
                     "${CMAKE_SOURCE_DIR}/src/hexascope_node.cpp"
=======
                     "${CMAKE_SOURCE_DIR}/src/loop_test_node.hpp"
                     "${CMAKE_SOURCE_DIR}/src/loop_test_node.cpp"
                     #"${CMAKE_SOURCE_DIR}/src/hexascope_node.hpp"
                     #"${CMAKE_SOURCE_DIR}/src/hexascope_node.cpp"
>>>>>>> bcab56b8
                     "${CMAKE_SOURCE_DIR}/src/thalamus/file.hpp"
                     "${CMAKE_SOURCE_DIR}/src/thalamus/file.cpp"
                     "${CMAKE_SOURCE_DIR}/src/thalamus/thread.hpp"
                     "${CMAKE_SOURCE_DIR}/src/thalamus/thread.cpp"
                     "${CMAKE_SOURCE_DIR}/proto/thalamus.proto")
target_sources(thalamus PRIVATE 
               "${CMAKE_SOURCE_DIR}/src/pupil_node.hpp"
               "${CMAKE_SOURCE_DIR}/src/pupil_node.cpp"
               "${CMAKE_SOURCE_DIR}/src/chessboard_node.hpp"
               "${CMAKE_SOURCE_DIR}/src/chessboard_node.cpp")

if(WIN32)
  target_compile_definitions(thalamus PRIVATE _WIN32_WINNT=0x0A00 _CRT_SECURE_NO_WARNINGS NOMINMAX WIN32_LEAN_AND_MEAN)
  if("${CMAKE_CXX_COMPILER_ID}" MATCHES "MSVC")
    target_compile_options(thalamus PRIVATE /bigobj /permissive-)
  endif()
  target_sources(thalamus PRIVATE "${CMAKE_SOURCE_DIR}/src/nidaq_node_windows.cpp")
elseif(APPLE)
  target_sources(thalamus PRIVATE "${CMAKE_SOURCE_DIR}/src/nidaq_node_mac.cpp")
  target_compile_definitions(thalamus PRIVATE _GNU_SOURCE)
else()
  target_sources(thalamus PRIVATE "${CMAKE_SOURCE_DIR}/src/nidaq_node_linux.cpp"
                                  "${CMAKE_SOURCE_DIR}/src/ros2_node.hpp"
                                  "${CMAKE_SOURCE_DIR}/src/ros2_node.cpp")
  target_link_libraries(thalamus comedi m)
endif()
target_compile_options(thalamus PRIVATE ${WARNING_FLAGS})

target_compile_definitions(thalamus PRIVATE _USE_MATH_DEFINES)
target_include_directories(thalamus PRIVATE "${CMAKE_SOURCE_DIR}/src")
target_link_libraries(thalamus opencv hdf5-static lua
  boost grpc++ grpc++_reflection 
  absl::str_format_internal absl::strings absl::str_format ffmpeg cairo perfetto)
if(NOT APPLE)
  target_link_libraries(thalamus zlib_processed)
endif()
add_dependencies(thalamus protoc_generated)

add_executable(native src/main.cpp)

if(WIN32)
  target_compile_definitions(native PRIVATE _WIN32_WINNT=0x0A00)
endif()
target_compile_definitions(native PRIVATE _GNU_SOURCE)

target_compile_options(native PRIVATE ${WARNING_FLAGS})
target_include_directories(native PRIVATE "${CMAKE_SOURCE_DIR}/src")
target_link_libraries(native PRIVATE thalamus hydrate thalamus_ffmpeg ffmpeg sdl protoc_generated lua cairo)

if(APPLE)
  target_link_options(native PRIVATE -pagezero_size 10000 -image_base 7fff04c4a000)
endif()

add_custom_command(TARGET native POST_BUILD COMMAND cmake -E copy "$<TARGET_FILE:native>" "${CMAKE_SOURCE_DIR}/thalamus")
<|MERGE_RESOLUTION|>--- conflicted
+++ resolved
@@ -224,15 +224,10 @@
                      "${CMAKE_SOURCE_DIR}/src/touchscreen_node.cpp"
                      "${CMAKE_SOURCE_DIR}/src/stim_printer_node.hpp"
                      "${CMAKE_SOURCE_DIR}/src/stim_printer_node.cpp"
-<<<<<<< HEAD
+                     "${CMAKE_SOURCE_DIR}/src/loop_test_node.hpp"
+                     "${CMAKE_SOURCE_DIR}/src/loop_test_node.cpp"
                      "${CMAKE_SOURCE_DIR}/src/hexascope_node.hpp"
                      "${CMAKE_SOURCE_DIR}/src/hexascope_node.cpp"
-=======
-                     "${CMAKE_SOURCE_DIR}/src/loop_test_node.hpp"
-                     "${CMAKE_SOURCE_DIR}/src/loop_test_node.cpp"
-                     #"${CMAKE_SOURCE_DIR}/src/hexascope_node.hpp"
-                     #"${CMAKE_SOURCE_DIR}/src/hexascope_node.cpp"
->>>>>>> bcab56b8
                      "${CMAKE_SOURCE_DIR}/src/thalamus/file.hpp"
                      "${CMAKE_SOURCE_DIR}/src/thalamus/file.cpp"
                      "${CMAKE_SOURCE_DIR}/src/thalamus/thread.hpp"
@@ -247,7 +242,7 @@
 if(WIN32)
   target_compile_definitions(thalamus PRIVATE _WIN32_WINNT=0x0A00 _CRT_SECURE_NO_WARNINGS NOMINMAX WIN32_LEAN_AND_MEAN)
   if("${CMAKE_CXX_COMPILER_ID}" MATCHES "MSVC")
-    target_compile_options(thalamus PRIVATE /bigobj /permissive-)
+    target_compile_options(thalamus PRIVATE /bigobj)
   endif()
   target_sources(thalamus PRIVATE "${CMAKE_SOURCE_DIR}/src/nidaq_node_windows.cpp")
 elseif(APPLE)
