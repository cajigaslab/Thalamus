--- conflicted
+++ resolved
@@ -268,19 +268,14 @@
                      "${CMAKE_SOURCE_DIR}/src/spikeglx_node.cpp"
                      "${CMAKE_SOURCE_DIR}/src/sync_node.hpp"
                      "${CMAKE_SOURCE_DIR}/src/sync_node.cpp"
-<<<<<<< HEAD
-                     "${CMAKE_SOURCE_DIR}/src/hexascope_node.hpp"
-                     "${CMAKE_SOURCE_DIR}/src/hexascope_node.cpp"
-=======
                      "${CMAKE_SOURCE_DIR}/src/video_node.hpp"
                      "${CMAKE_SOURCE_DIR}/src/video_node.cpp"
                      "${CMAKE_SOURCE_DIR}/src/touchscreen_node.hpp"
                      "${CMAKE_SOURCE_DIR}/src/touchscreen_node.cpp"
                      "${CMAKE_SOURCE_DIR}/src/stim_printer_node.hpp"
                      "${CMAKE_SOURCE_DIR}/src/stim_printer_node.cpp"
-                     #"${CMAKE_SOURCE_DIR}/src/hexascope_node.hpp"
-                     #"${CMAKE_SOURCE_DIR}/src/hexascope_node.cpp"
->>>>>>> 63e9e7d6
+                     "${CMAKE_SOURCE_DIR}/src/hexascope_node.hpp"
+                     "${CMAKE_SOURCE_DIR}/src/hexascope_node.cpp"
                      "${CMAKE_SOURCE_DIR}/src/thalamus/file.hpp"
                      "${CMAKE_SOURCE_DIR}/src/thalamus/file.cpp"
                      "${CMAKE_SOURCE_DIR}/proto/thalamus.proto")
