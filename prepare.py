import re
import os
import io
import ssl
import sys
import shutil
import tarfile
import zipfile
import pathlib
import asyncio
import argparse
import subprocess
import urllib.request

if sys.platform == 'win32':
  import winreg

def is_up_to_date(command, regex, required_version):
  if shutil.which(command) is None:
    return '', False

  output = subprocess.check_output([command, '--version'], encoding='utf8')
  version_match = re.search(regex, output)
  version = int(version_match.group(1)), int(version_match.group(2)), int(version_match.group(3))
  return version, version >= required_version

UNHANDLED_EXCEPTION = None

async def grab_exception(routine):
  global UNHANDLED_EXCEPTION
  try:
    await routine
  except Exception as exc:
    UNHANDLED_EXCEPTION = exc

DOWNLOAD_SSL_CONTEXT = ssl.SSLContext(ssl.PROTOCOL_TLSv1_2)
ssl._create_default_https_context = lambda: DOWNLOAD_SSL_CONTEXT 

log_handler=urllib.request.HTTPSHandler(debuglevel=1)

password_mgr = urllib.request.HTTPPasswordMgrWithPriorAuth()

auth_handler = urllib.request.HTTPBasicAuthHandler(password_mgr)

opener = urllib.request.build_opener(auth_handler, log_handler)
urllib.request.install_opener(opener)

CMAKE_VERSION = '3.30.2'

def download(url: str):
  print(f'Downloading {url}: 0%')
  def reporthook(block_num, block_size, total_size):
    progress = 100*block_num*block_size/total_size
    print(f'Downloading {url}: {progress:.2f}%')

  path = pathlib.Path(url)
  urllib.request.urlretrieve(url, path.name, reporthook)
  print(f'Downloading {url}: 100%')

def main():
  parser = argparse.ArgumentParser(description='Process some integers.')
  parser.add_argument('--home', default=str(pathlib.Path.home()), help='Use this folder as home')

  args = parser.parse_args()
  home_str = args.home
  home_path = pathlib.Path(home_str)
  reboot_required = False
  if sys.platform == 'win32':
    result = subprocess.run(['net', 'session'], stdout=subprocess.DEVNULL, stderr=subprocess.DEVNULL)
    if result.returncode != 0:
      print('Administrator permissions required', file=sys.stderr)
      sys.exit(1)

    new_path = []
    with winreg.OpenKeyEx(winreg.HKEY_CURRENT_USER,
                          'Environment', 
                          0, 
                          winreg.KEY_READ | winreg.KEY_SET_VALUE | winreg.KEY_WOW64_64KEY) as key:
      old_path = winreg.QueryValueEx(key, 'Path')[0]

    #depot_tools
    if not shutil.which('gclient'):
      destination = home_path / 'depot_tools'
<<<<<<< HEAD
      #new_path.append(destination)
=======
>>>>>>> c85c7b0d
      subprocess.check_call(['git', 'clone', 'https://chromium.googlesource.com/chromium/tools/depot_tools.git', destination])

    #nasm
    if not shutil.which('nasm'):
      destination = os.environ['USERPROFILE'] + '\\nasm-2.15.05'
      new_path.append(destination)
      if not (pathlib.Path(destination) / 'nasm.exe').exists():
        download('https://www.nasm.us/pub/nasm/releasebuilds/2.15.05/win64/nasm-2.15.05-win64.zip')
        subprocess.check_call(['powershell', '-Command', 'Expand-Archive -DestinationPath ' + os.environ['USERPROFILE'] + ' nasm-2.15.05-win64.zip'])

    #pkg-config
    pkg_config_which = shutil.which('pkg-config')
    if not pkg_config_which or 'strawberry' in pkg_config_which.lower():
      destination = os.environ['USERPROFILE'] + '\\pkg-config-lite-0.28-1\\bin'
      new_path.append(destination)
      if not (pathlib.Path(destination) / 'pkg-config.exe').exists():
        download('https://zenlayer.dl.sourceforge.net/project/pkgconfiglite/0.28-1/pkg-config-lite-0.28-1_bin-win32.zip')
        subprocess.check_call(['powershell', '-Command', 'Expand-Archive -DestinationPath ' + os.environ['USERPROFILE'] + ' pkg-config-lite-0.28-1_bin-win32.zip'])

    #cmake
    if not shutil.which('cmake'):
      destination = os.environ['USERPROFILE'] + f'\\cmake-{CMAKE_VERSION}-windows-x86_64\\bin'
      new_path.append(destination)
      if not (pathlib.Path(destination) / 'cmake.exe').exists():
        download(f'https://github.com/Kitware/CMake/releases/download/v{CMAKE_VERSION}/cmake-{CMAKE_VERSION}-windows-x86_64.zip')
        subprocess.check_call(['powershell', '-Command', 'Expand-Archive -DestinationPath ' + os.environ['USERPROFILE'] + f' cmake-{CMAKE_VERSION}-windows-x86_64.zip'])
    
    if new_path:
      if 'GITHUB_PATH' in os.environ:
        print('GITHUB_PATH', os.environ['GITHUB_PATH'])
        with open(os.environ['GITHUB_PATH'], 'a') as path_file:
          path_file.writelines(str(p) + os.linesep for p in new_path)
      new_path.append(old_path)
      new_path = os.pathsep.join(str(p) for p in new_path)
      print(new_path)

      with winreg.OpenKeyEx(winreg.HKEY_CURRENT_USER,
                            'Environment', 
                            0, 
                            winreg.KEY_READ | winreg.KEY_SET_VALUE | winreg.KEY_WOW64_64KEY) as key:
        winreg.SetValueEx(key, 'Path', 0, winreg.REG_SZ, new_path)
      print('PATHSET')

    subprocess.check_call([sys.executable, '-m', 'pip', 'install', '-U', 'setuptools'], cwd=home_str)
    subprocess.check_call([sys.executable, '-m', 'pip', 'install', '-r', str(pathlib.Path.cwd()/'requirements.txt')], cwd=home_str)

    msys2_root, msys64_root = pathlib.Path('C:/MSYS2'), pathlib.Path('C:/MSYS64')
    #msys
    if not (msys2_root / 'msys2_shell.cmd').exists() and not (msys64_root / 'msys2_shell.cmd').exists():
      print('Installing msys2')
      download('https://github.com/msys2/msys2-installer/releases/download/2023-07-18/msys2-base-x86_64-20230718.sfx.exe')
      subprocess.check_call(['msys2-base-x86_64-20230718.sfx.exe', '-y', '-oC:\\'])

    msys2_root = msys2_root if msys2_root.exists() else msys64_root

    print('make exists before:', (msys2_root / 'usr/bin/make.exe').exists())
    if not (msys2_root / 'usr/bin/make.exe').exists():
      subprocess.check_call([str(msys2_root / 'msys2_shell.cmd'), '-here', '-use-full-path', '-no-start', '-defterm', '-c', 'pacman --noconfirm -S make diffutils'])
    print('make exists:', (msys2_root / 'usr/bin/make.exe').exists())

    if not pathlib.Path('C:/Program Files (x86)/Microsoft Visual Studio/Installer/vswhere.exe').exists():
      download('https://aka.ms/vs/17/release/vs_community.exe')
      subprocess.check_call(['start', '/w', 'vs_community.exe', '--quiet', '--wait', '--norestart', '--add', 'Microsoft.VisualStudio.Workload.NativeDesktop', '--add', 'Microsoft.VisualStudio.Workload.NativeGame', '--includeRecommended'], shell=True)

    with winreg.OpenKeyEx(winreg.HKEY_LOCAL_MACHINE,
                          r'SYSTEM\CurrentControlSet\Control\FileSystem', 
                          0, 
                          winreg.KEY_READ | winreg.KEY_SET_VALUE | winreg.KEY_WOW64_64KEY) as key:
      value, value_type = winreg.QueryValueEx(key, 'LongPathsEnabled')
      if value == 0:
        winreg.SetValueEx(key, 'LongPathsEnabled', 0, winreg.REG_DWORD, 1)
        reboot_required = True

  elif sys.platform == 'darwin':
    if not shutil.which('brew'):
      subprocess.check_call(['curl', '-L', '--output', 'brew_install.sh', 'https://raw.githubusercontent.com/Homebrew/install/HEAD/install.sh'])
      subprocess.check_call(['bash', 'brew_install.sh'])

    subprocess.check_call(['brew', 'install', 'autoconf', 'automake', 'libtool', 'pcre2', 'pkg-config'])
    subprocess.check_call(['touch', str(home_path / '.thalamusrc')])

    #depot_tools
    if not shutil.which('gclient'):
      destination = home_path / 'depot_tools'
      subprocess.check_call(['git', 'clone', 'https://chromium.googlesource.com/chromium/tools/depot_tools.git', destination])
<<<<<<< HEAD
      #with open(str(home_path / '.thalamusrc'), 'a') as bashrc:
      #  bashrc.write(f'\nexport PATH={home_str}/depot_tools:$PATH\n')
=======
>>>>>>> c85c7b0d

    #nasm
    if not shutil.which('nasm'):
      subprocess.check_call(['curl', '-L', '-o', 'nasm-2.15.05-macosx.zip', 'https://www.nasm.us/pub/nasm/releasebuilds/2.15.05/macosx/nasm-2.15.05-macosx.zip'])
      subprocess.check_call(['unzip', '-d', os.environ['HOME'], 'nasm-2.15.05-macosx.zip'])
      with open(str(home_path / '.thalamusrc'), 'a') as bashrc:
        bashrc.write(f'\nexport PATH={home_str}/nasm-2.15.05:$PATH\n')

    #cmake
    if not shutil.which('cmake'):
      subprocess.check_call(['curl', '-L', '-o', f'cmake-{CMAKE_VERSION}-macos-universal.tar.gz', 'https://github.com/Kitware/CMake/releases/download/v{CMAKE_VERSION}/cmake-{CMAKE_VERSION}-macos-universal.tar.gz'])
      subprocess.check_call(['tar', '-xvzf', f'cmake-{CMAKE_VERSION}-macos-universal.tar.gz', '-C', os.environ['HOME']])
      with open(str(home_path / '.thalamusrc'), 'a') as bashrc:
        bashrc.write(f'\nexport PATH={home_str}/cmake-{CMAKE_VERSION}-macos-universal/CMake.app/Contents/bin:$PATH\n')

    subprocess.check_call([sys.executable, '-m', 'pip', 'install', '-U', 'setuptools'], cwd=home_str)
    subprocess.check_call([sys.executable, '-m', 'pip', 'install', '-r', str(pathlib.Path.cwd()/'requirements.txt')], cwd=home_str)

    with open(str(home_path / '.bash_profile'), 'r') as bash_profile:
      bash_profile_content = bash_profile.read()
    if "source ~/.thalamusrc" not in bash_profile_content:
      with open(str(home_path / '.bash_profile'), 'a') as bash_profile:
        bash_profile.write(f'\nsource ~/.thalamusrc\n')


  else:
    (home_path / '.thalamusrc').touch()
    subprocess.check_call(['sudo', 'apt', 'install', '-y', 
                          'python3-pip', 'git', 'wget', 'sudo', 'curl', 'ninja-build', 'lsb-release',
                          'libsm-dev', 'libice-dev', 'libudev-dev', 'libdbus-1-dev', 'libzstd-dev', 'libbz2-dev',
                          'libgles2-mesa-dev',
                          'libfontconfig1-dev',
                          'libfreetype6-dev',
                          'libx11-dev',
                          'libx11-xcb-dev',
                          'libxext-dev',
                          'libxfixes-dev',
                          'libxi-dev',
                          'libdrm-dev',
                          'libxrender-dev',
                          'libxcb1-dev',
                          'libxcb-glx0-dev',
                          'libxcb-keysyms1-dev',
                          'libxcb-image0-dev',
                          'libxcb-shm0-dev',
                          'libxcb-icccm4-dev',
                          'libxcb-sync0-dev',
                          'libxcb-xfixes0-dev',
                          'libxcb-shape0-dev',
                          'libxcb-randr0-dev',
                          'libxcb-render-util0-dev',
                          'libxcb-xinerama0-dev',
                          'libxkbcommon-dev',
                          'libxkbcommon-x11-dev',
                          'libxcb-util-dev',
                          'libxcb-xinput-dev',
                          'libffi-dev',
                          'libkrb5-dev',
                          'libva-dev',
                          'libvdpau-dev',
                          'libasound2-dev',
                          'libxv-dev',
                          'liblzma-dev', 'libtool', 'flex',
                          'nasm', 'libpcre2-dev', 'bison',
                          'libbrotli-dev', 'autotools-dev', 'automake',
                          'swig', 'debconf-utils', 'libusb-1.0-0', 'ffmpeg'])
    subprocess.check_call([sys.executable, '-m', 'pip', 'install', '-U', 'setuptools'], cwd=home_str)
    subprocess.check_call([sys.executable, '-m', 'pip', 'install', '-r', str(pathlib.Path.cwd()/'requirements.txt')], cwd=home_str)
                          
    _, clang_is_current = is_up_to_date('clang++', r'clang version (\d+).(\d+).(\d+)', (10, 0, 0))
    if not clang_is_current:
      subprocess.check_call(['sudo', 'apt', 'install', '-y', 'clang'])
    clang_version, _ = is_up_to_date('clang++', r'clang version (\d+).(\d+).(\d+)', (10, 0, 0))
    subprocess.check_call(['sudo', 'apt', 'install', '-y', f'libclang-{clang_version[0]}-dev', ])

    _, cmake_is_current = is_up_to_date('cmake', r'cmake version (\d+).(\d+).(\d+)', (3, 16, 0))
    if not cmake_is_current:
      subprocess.check_call(['wget', f'https://github.com/Kitware/CMake/releases/download/v{CMAKE_VERSION}/cmake-{CMAKE_VERSION}-linux-x86_64.sh'])
      (home_path / '.local').mkdir(exist_ok=True)
      subprocess.check_call(['sh', f'./cmake-{CMAKE_VERSION}-linux-x86_64.sh', f'--prefix={home_str}/.local', '--skip-license', '--include-subdir'])
      with open(str(home_path / '.thalamusrc'), 'a') as bashrc:
        bashrc.write(f'\nexport PATH={home_str}/.local/cmake-{CMAKE_VERSION}-linux-x86_64/bin:$PATH\n')

    #depot_tools
    if not shutil.which('gclient'):
      destination = home_path / 'depot_tools'
      subprocess.check_call(['git', 'clone', 'https://chromium.googlesource.com/chromium/tools/depot_tools.git', destination])
<<<<<<< HEAD
      #with open(str(home_path / '.thalamusrc'), 'a') as bashrc:
      #  bashrc.write(f'\nexport PATH={home_str}/depot_tools:$PATH\n')
=======
>>>>>>> c85c7b0d
    
    with open(str(home_path / '.bashrc'), 'r') as bashrc:
      bashrc_content = bashrc.read()
    if "source ~/.thalamusrc" not in bashrc_content:
      with open(str(home_path / '.bashrc'), 'a') as bashrc:
        bashrc.write(f'\nsource ~/.thalamusrc\n')
        
  if reboot_required:
    print("""
  _____      _                 _          
 |  __ \    | |               | |         
 | |__) |___| |__   ___   ___ | |_        
 |  _  // _ \ '_ \ / _ \ / _ \| __|       
 | | \ \  __/ |_) | (_) | (_) | |_        
 |_|__\_\___|_.__/ \___/ \___/ \__|     _ 
 |  __ \                (_)            | |
 | |__) |___  __ _ _   _ _ _ __ ___  __| |
 |  _  // _ \/ _` | | | | | '__/ _ \/ _` |
 | | \ \  __/ (_| | |_| | | | |  __/ (_| |
 |_|  \_\___|\__, |\__,_|_|_|  \___|\__,_|
                | |                       
                |_|                      
""")

if __name__ == '__main__':
  main()<|MERGE_RESOLUTION|>--- conflicted
+++ resolved
@@ -81,10 +81,6 @@
     #depot_tools
     if not shutil.which('gclient'):
       destination = home_path / 'depot_tools'
-<<<<<<< HEAD
-      #new_path.append(destination)
-=======
->>>>>>> c85c7b0d
       subprocess.check_call(['git', 'clone', 'https://chromium.googlesource.com/chromium/tools/depot_tools.git', destination])
 
     #nasm
@@ -170,11 +166,6 @@
     if not shutil.which('gclient'):
       destination = home_path / 'depot_tools'
       subprocess.check_call(['git', 'clone', 'https://chromium.googlesource.com/chromium/tools/depot_tools.git', destination])
-<<<<<<< HEAD
-      #with open(str(home_path / '.thalamusrc'), 'a') as bashrc:
-      #  bashrc.write(f'\nexport PATH={home_str}/depot_tools:$PATH\n')
-=======
->>>>>>> c85c7b0d
 
     #nasm
     if not shutil.which('nasm'):
@@ -262,11 +253,6 @@
     if not shutil.which('gclient'):
       destination = home_path / 'depot_tools'
       subprocess.check_call(['git', 'clone', 'https://chromium.googlesource.com/chromium/tools/depot_tools.git', destination])
-<<<<<<< HEAD
-      #with open(str(home_path / '.thalamusrc'), 'a') as bashrc:
-      #  bashrc.write(f'\nexport PATH={home_str}/depot_tools:$PATH\n')
-=======
->>>>>>> c85c7b0d
     
     with open(str(home_path / '.bashrc'), 'r') as bashrc:
       bashrc_content = bashrc.read()
