--- conflicted
+++ resolved
@@ -18,7 +18,6 @@
 #define htonll(x) htobe64(x)
 #endif
 
-<<<<<<< HEAD
 #ifdef __clang__
   #pragma clang diagnostic push
   #pragma clang diagnostic ignored "-Weverything"
@@ -30,11 +29,7 @@
 #include <boost/qvm/quat_access.hpp>
 #include <boost/pool/object_pool.hpp>
 #include <zlib.h>
- 
-#ifdef __clang__
-  #pragma clang diagnostic pop
-#endif
-=======
+
 extern "C" {
 #include <libavformat/avformat.h>
 #include <libavcodec/avcodec.h>
@@ -42,7 +37,10 @@
 #include <libavutil/mem.h>
 #include <libavutil/opt.h>
 }
->>>>>>> 3a5880e1
+ 
+#ifdef __clang__
+  #pragma clang diagnostic pop
+#endif
 
 namespace thalamus {
   struct StorageNode::Impl {
@@ -364,9 +362,6 @@
       int index;
     };
 
-<<<<<<< HEAD
-    void thread_target(std::string output_file) {
-=======
     struct ContextDeleter {
       void operator()(AVCodecContext* c) {
         avcodec_free_context(c);
@@ -393,8 +388,7 @@
       }
     };
 
-    void thread_target(std::string output_file, bool compress_analog) {
->>>>>>> 3a5880e1
+    void thread_target(std::string output_file) {
       set_current_thread_name("STORAGE");
       prepare_storage(output_file);
       Finally f([&] {
