#pragma once

#include <base_node.hpp>
#include <chrono>
#include <condition_variable>
#include <future>
#include <state.hpp>
#include <util.hpp>
#include <xsens_node.hpp>

#ifdef __clang__
#pragma clang diagnostic push
#pragma clang diagnostic ignored "-Weverything"
#endif

#include <boost/asio.hpp>
#include <boost/json.hpp>
#include <boost/signals2.hpp>
#include <thalamus.grpc.pb.h>

#ifdef __clang__
#pragma clang diagnostic pop
#endif

namespace thalamus {
class Service : public thalamus_grpc::Thalamus::Service {
  struct Impl;
  std::unique_ptr<Impl> impl;

public:
  boost::signals2::signal<void(::thalamus_grpc::Event &)> events_signal;
  boost::signals2::signal<void(const ::thalamus_grpc::Text &)> log_signal;
  // boost::signals2::signal<void(::thalamus_grpc::ObservableChange&)>
  // change_signal;

  Service(ObservableCollection::Value state,
          boost::asio::io_context &io_context, NodeGraph &node_graph,
          std::string observable_bridge_redirect);
  ~Service() override;

  ::grpc::Status
  get_type_name(::grpc::ServerContext *context,
                const ::thalamus_grpc::StringMessage *request,
                ::thalamus_grpc::StringMessage *response) override;
  ::grpc::Status node_request(::grpc::ServerContext *context,
                              const ::thalamus_grpc::NodeRequest *request,
                              ::thalamus_grpc::NodeResponse *response) override;
  ::grpc::Status
  node_request_stream(::grpc::ServerContext *context,
                      ::grpc::ServerReaderWriter<::thalamus_grpc::NodeResponse,
                                                 ::thalamus_grpc::NodeRequest>
                          *stream) override;
  ::grpc::Status events(::grpc::ServerContext *context,
                        ::grpc::ServerReader<::thalamus_grpc::Event> *reader,
                        ::thalamus_grpc::Empty *) override;
  ::grpc::Status log(::grpc::ServerContext *context,
                     ::grpc::ServerReader<::thalamus_grpc::Text> *reader,
                     ::thalamus_grpc::Empty *) override;
  ::grpc::Status logout(::grpc::ServerContext *context,
<<<<<<< HEAD
                      const ::thalamus_grpc::Empty *,
                      ::grpc::ServerWriter<::thalamus_grpc::Text> *writer) override;
=======
                        const ::thalamus_grpc::Empty *,
                        ::grpc::ServerWriter<::thalamus_grpc::Text> *writer) override;
>>>>>>> cdbdebe8
  ::grpc::Status observable_bridge(
      ::grpc::ServerContext *context,
      ::grpc::ServerReaderWriter<::thalamus_grpc::ObservableChange,
                                 ::thalamus_grpc::ObservableChange> *stream)
      override;
  ::grpc::Status observable_bridge_v2(
      ::grpc::ServerContext *context,
      ::grpc::ServerReaderWriter<::thalamus_grpc::ObservableTransaction,
                                 ::thalamus_grpc::ObservableTransaction>
          *stream) override;
  ::grpc::Status observable_bridge_read(
      ::grpc::ServerContext *context,
      const ::thalamus_grpc::ObservableReadRequest *request,
      ::grpc::ServerWriter<::thalamus_grpc::ObservableTransaction> *stream)
      override;
  ::grpc::Status
  observable_bridge_write(::grpc::ServerContext *context,
                          const ::thalamus_grpc::ObservableTransaction *request,
                          ::thalamus_grpc::Empty *response) override;
  ::grpc::Status
  get_redirect(::grpc::ServerContext *context,
           const ::thalamus_grpc::Empty *request,
           ::thalamus_grpc::Redirect *response) override;

  ::grpc::Status
  graph(::grpc::ServerContext *context,
        const ::thalamus_grpc::GraphRequest *request,
        ::grpc::ServerWriter<::thalamus_grpc::GraphResponse> *writer) override;
  ::grpc::Status get_recommended_channels(
      ::grpc::ServerContext *context,
      const ::thalamus_grpc::NodeSelector *request,
      ::thalamus_grpc::StringListMessage *response) override;
  ::grpc::Status analog(
      ::grpc::ServerContext *context,
      const ::thalamus_grpc::AnalogRequest *request,
      ::grpc::ServerWriter<::thalamus_grpc::AnalogResponse> *writer) override;
  ::grpc::Status
  spectrogram(::grpc::ServerContext *context,
              const ::thalamus_grpc::SpectrogramRequest *request,
              ::grpc::ServerWriter<::thalamus_grpc::SpectrogramResponse>
                  *writer) override;
  ::grpc::Status channel_info(
      ::grpc::ServerContext *context,
      const ::thalamus_grpc::AnalogRequest *request,
      ::grpc::ServerWriter<::thalamus_grpc::AnalogResponse> *writer) override;
  ::grpc::Status
  xsens(::grpc::ServerContext *context,
        const ::thalamus_grpc::NodeSelector *request,
        ::grpc::ServerWriter<::thalamus_grpc::XsensResponse> *writer) override;
  ::grpc::Status
  motion_capture(::grpc::ServerContext *context,
        const ::thalamus_grpc::NodeSelector *request,
        ::grpc::ServerWriter<::thalamus_grpc::XsensResponse> *writer) override;
  ::grpc::Status
  image(::grpc::ServerContext *context,
        const ::thalamus_grpc::ImageRequest *request,
        ::grpc::ServerWriter<::thalamus_grpc::Image> *writer) override;
  ::grpc::Status replay(::grpc::ServerContext *context,
                        const ::thalamus_grpc::ReplayRequest *request,
                        ::thalamus_grpc::Empty *response) override;
  ::grpc::Status eval(::grpc::ServerContext *context,
                      ::grpc::ServerReaderWriter<::thalamus_grpc::EvalRequest,
                                                 ::thalamus_grpc::EvalResponse>
                          *stream) override;
  ::grpc::Status
  remote_node(::grpc::ServerContext *context,
              ::grpc::ServerReaderWriter<::thalamus_grpc::RemoteNodeMessage,
                                         ::thalamus_grpc::RemoteNodeMessage>
                  *stream) override;
  ::grpc::Status notification(
      ::grpc::ServerContext *context, const ::thalamus_grpc::Empty *request,
      ::grpc::ServerWriter<::thalamus_grpc::Notification> *writer) override;
  ::grpc::Status inject_analog(
      ::grpc::ServerContext *context,
      ::grpc::ServerReader<::thalamus_grpc::InjectAnalogRequest> *reader,
      ::thalamus_grpc::Empty *) override;
  ::grpc::Status inject_motion_capture(
      ::grpc::ServerContext *context,
      ::grpc::ServerReader<::thalamus_grpc::InjectMotionCaptureRequest> *reader,
      ::thalamus_grpc::Empty *) override;
  ::grpc::Status
  get_modalities(::grpc::ServerContext *context,
                 const ::thalamus_grpc::NodeSelector *request,
                 ::thalamus_grpc::ModalitiesMessage *response) override;
  ::grpc::Status
  ping(::grpc::ServerContext *context,
       ::grpc::ServerReaderWriter<::thalamus_grpc::Pong, ::thalamus_grpc::Ping>
           *stream) override;
  ::grpc::Status stim(::grpc::ServerContext *context,
                      ::grpc::ServerReaderWriter<::thalamus_grpc::StimResponse,
                                                 ::thalamus_grpc::StimRequest>
                          *reader) override;

  std::future<ObservableCollection::Value> evaluate(const std::string &code);
  bool send_change(ObservableCollection::Action action,
                   const std::string &address,
                   ObservableCollection::Value value,
                   std::function<void()> callback);
  void warn(const std::string &title, const std::string &message);
  void stop();
  void wait();
};
} // namespace thalamus<|MERGE_RESOLUTION|>--- conflicted
+++ resolved
@@ -57,13 +57,8 @@
                      ::grpc::ServerReader<::thalamus_grpc::Text> *reader,
                      ::thalamus_grpc::Empty *) override;
   ::grpc::Status logout(::grpc::ServerContext *context,
-<<<<<<< HEAD
-                      const ::thalamus_grpc::Empty *,
-                      ::grpc::ServerWriter<::thalamus_grpc::Text> *writer) override;
-=======
                         const ::thalamus_grpc::Empty *,
                         ::grpc::ServerWriter<::thalamus_grpc::Text> *writer) override;
->>>>>>> cdbdebe8
   ::grpc::Status observable_bridge(
       ::grpc::ServerContext *context,
       ::grpc::ServerReaderWriter<::thalamus_grpc::ObservableChange,
