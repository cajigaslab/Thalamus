--- conflicted
+++ resolved
@@ -361,41 +361,8 @@
       node_impl->busy = false;
     });
 
-<<<<<<< HEAD
-          daq_error = daqmxapi.DAQmxCreateAIVoltageChan(task_handle, channel.c_str(), channel_name.c_str(), DAQmx_Val_Cfg_Default, -10.0, 10.0, DAQmx_Val_Volts, nullptr); // DAQmx_Val_Diff "DAQmx_Val_Cfg_Default" was replaced with "DAQmx_Val_NRSE"
-          THALAMUS_ASSERT(daq_error >= 0, "DAQmxCreateAIVoltageChan failed %d", daq_error);
-          analog_buffer.resize(buffer_size);
-
-          daq_error = daqmxapi.DAQmxCfgSampClkTiming(task_handle, nullptr, sample_rate, DAQmx_Val_Rising, DAQmx_Val_ContSamps, buffer_size);
-          BOOST_ASSERT_MSG(daq_error >= 0, "DAQmxCfgSampClkTiming failed");
-
-          daq_error = daqmxapi.DAQmxRegisterEveryNSamplesEvent(task_handle, DAQmx_Val_Acquired_Into_Buffer, _every_n_samples, 0, NidaqCallback, new std::weak_ptr<Node>(outer->weak_from_this()));
-          BOOST_ASSERT_MSG(daq_error >= 0, "DAQmxCfgSampClkTiming failed");
-
-          daq_error = daqmxapi.DAQmxStartTask(task_handle);
-          if (daq_error == DAQmxErrorPALResourceReserved) {
-            state->at("Running").assign(false);
-            auto code = absl::StrFormat("QMessageBox.critical(None, 'Channel in use', f'%s is  already in use')", channel);
-            graph->get_service().evaluate(code);
-            daqmxapi.DAQmxClearTask(task_handle);
-            task_handle = nullptr;
-            return;
-          }
-          else if (daq_error < 0) {
-            state->at("Running").assign(false);
-            auto code = absl::StrFormat("QMessageBox.critical(None, 'NIDAQmx Error', f'NIDAQmx Error %d')", daq_error);
-            graph->get_service().evaluate(code);
-            daqmxapi.DAQmxClearTask(task_handle);
-            task_handle = nullptr;
-            return;
-          }
-          BOOST_ASSERT_MSG(daq_error >= 0, "DAQmxStartTask failed");
-          _time = 0ns;
-          outer->channels_changed(outer);
-=======
     return 0;
   }
->>>>>>> 337b8d10
 
   void on_change(ObservableCollection::Action,
                  const ObservableCollection::Key &k,
@@ -435,6 +402,9 @@
         THALAMUS_ASSERT(daq_error >= 0, "DAQmxCreateAIVoltageChan failed %d",
                         daq_error);
         analog_buffer.resize(buffer_size);
+          daq_error = daqmxapi.DAQmxCreateAIVoltageChan(task_handle, channel.c_str(), channel_name.c_str(), DAQmx_Val_Cfg_Default, -10.0, 10.0, DAQmx_Val_Volts, nullptr); // DAQmx_Val_Diff "DAQmx_Val_Cfg_Default" was replaced with "DAQmx_Val_NRSE"
+          THALAMUS_ASSERT(daq_error >= 0, "DAQmxCreateAIVoltageChan failed %d", daq_error);
+          analog_buffer.resize(buffer_size);
 
         daq_error = daqmxapi->DAQmxCfgSampClkTiming(
             task_handle, nullptr, sample_rate, DAQmx_Val_Rising,
