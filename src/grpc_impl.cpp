--- conflicted
+++ resolved
@@ -1839,14 +1839,10 @@
         continue;
       }
 
-<<<<<<< HEAD
       thalamus_grpc::StimResponse response;
       response.set_id(request.id());
       reader->Write(response);
 
-      bool first = true;
-=======
->>>>>>> b7d47a6e
       while(reader->Read(&request)) {
         if(request.has_node()) {
           node_name = request.node();
