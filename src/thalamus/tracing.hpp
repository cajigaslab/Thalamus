--- conflicted
+++ resolved
@@ -1,7 +1,6 @@
 #pragma once
 #include <perfetto.h>
 
-<<<<<<< HEAD
 //TRACE_EVENT is causing compiler errors when used inside a lambda on behave2.
 //Make TRACE_EVENT default to a no op until this is solved.
 #ifdef _WIN32
@@ -14,13 +13,6 @@
 #define TRACE_EVENT(...)
 #define TRACE_EVENT_BEGIN(...)
 #define TRACE_EVENT_END(...)
-=======
-#ifdef _WIN32
-#pragma warning( push )
-#pragma warning( disable : 4005 )
-#define TRACE_EVENT(category, name, ...) \
-  PERFETTO_INTERNAL_SCOPED_TRACK_EVENT(category, name)
->>>>>>> b1b2784e
 #pragma warning( pop )
 #endif
 
