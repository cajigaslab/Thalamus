--- conflicted
+++ resolved
@@ -850,15 +850,11 @@
       config_output << config;
     }
     for(auto& file : files) {
-<<<<<<< HEAD
-      std::filesystem::copy(file, filepath.parent_path() / (
-=======
       if(!std::filesystem::exists(file)) {
         THALAMUS_LOG(error) << "File doesn't exist: " << file.string();
         continue;
       }
-      std::filesystem::copy_file(file, filepath.parent_path() / (
->>>>>>> c468ac24
+      std::filesystem::copy(file, filepath.parent_path() / (
             file.stem().filename().string()
             + filepath.stem().extension().string()
             + filepath.extension().string()
