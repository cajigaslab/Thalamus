--- conflicted
+++ resolved
@@ -92,14 +92,9 @@
     {"PUPIL", new NodeFactory<PupilNode>()},
 #endif
     {"LOG", new NodeFactory<LogNode>()},
-<<<<<<< HEAD
-    {"INTAN", new NodeFactory<IntanNode>()}
-=======
     {"INTAN", new NodeFactory<IntanNode>()},
     {"SPIKEGLX", new NodeFactory<SpikeGlxNode>()},
-    {"ARUCO", new NodeFactory<ArucoNode>()},
-    {"PUPIL", new NodeFactory<PupilNode>()}
->>>>>>> 0136cadd
+    {"ARUCO", new NodeFactory<ArucoNode>()}
   };
 
   struct NodeGraphImpl::Impl {
