"""
Module defining the operator view
"""
import typing
import asyncio
import functools

from ..qt import *

import packaging.version

PYQT_VERSION = packaging.version.parse(PYQT_VERSION_STR)
USINGLEGACY_QT = PYQT_VERSION < packaging.version.parse('5.11.0')

from .window import Window as TaskWindow
from .util import RenderOutput
from ..config import ObservableCollection

class ViewWidget(QWidget):
  """
  Central widget for the operator view
  """
  def __init__(self, target: TaskWindow) -> None:
    super().__init__()
    self.target = target
    self.painting = False

  def paintEvent(self, _: QPaintEvent) -> None: # pylint: disable=invalid-name
    """
    Renders the target widget into this view
    """
    try:
      self.painting = True
      if USINGLEGACY_QT:
        with self.target.canvas.masked(RenderOutput.OPERATOR):
          image = self.target.canvas.grabFramebuffer()
      else:
        image = QImage(self.target.width(), self.target.height(),
                                   QImage.Format.Format_RGB32) # type: ignore # pylint: disable=no-member
        with self.target.canvas.masked(RenderOutput.OPERATOR):
          self.target.canvas.render(image)


      painter = QPainter(self)

      scale_factor = min(self.width()/self.target.width(), self.height()/self.target.height())
      render_width = int(self.target.width()*scale_factor)
      render_height = int(self.target.height()*scale_factor)
      render_x = int((self.width() - render_width)/2)
      render_y = int((self.height() - render_height)/2)
      render_rect = QRect(render_x, render_y, render_width, render_height)
      painter.drawImage(render_rect, image)
    finally:
      self.painting = False

class CentralWidget(QWidget):
  """
  Central widget for the operator view
  """
  def __init__(self, target: TaskWindow, config: ObservableCollection) -> None:
    super().__init__()

    if 'eye_scaling' not in config:
      config['eye_scaling'] = {}

    eye_config = config['eye_scaling']

    layout = QGridLayout()
    layout.addWidget(ViewWidget(target), 0, 0, 1, 4)
    layout.setRowStretch(0, 1)

    clear_button = QPushButton('Clear Gaze History') # this button was added to the Operator View to clear the gaze history
    layout.addWidget(clear_button, 1, 0)
    layout.setRowStretch(1, 0)
    clear_button.clicked.connect(target.canvas.clear_accumulation)

<<<<<<< HEAD
    # Adding extra button to clear the canvas
    def on_test():
      target.canvas.do_clear = True
    clear_endpoints_button = QPushButton('Clear Endpoints') # this button was added to the Operator View to clear the endpoints
    layout.addWidget(clear_endpoints_button, 1, 1)
    layout.setRowStretch(1, 0)
    clear_endpoints_button.clicked.connect(on_test)
=======
    auto_clear_checkbox = QCheckBox('Auto Clear')
    layout.addWidget(auto_clear_checkbox, 1, 1)
    auto_clear_checkbox.toggled.connect(lambda v: eye_config.update({'Auto Clear': v}))

    def on_eye_config_change(a, k, v):
      if k == 'Auto Clear':
        auto_clear_checkbox.setChecked(v)

    eye_config.add_observer(on_eye_config_change, lambda: isdeleted(self))
    eye_config.recap(on_eye_config_change)
>>>>>>> 774a0735

    quadrants = [
      ("I", 2, 0),
      ("II", 2, 2),
      ("III", 5, 0),
      ("IV", 5, 2)
    ]

    def update_field(quadrant: str, field: str, value: float) -> None:
      eye_config[quadrant][field] = value

    for quadrant, row, column in quadrants:
      if quadrant not in eye_config:
        eye_config[quadrant] = {'x': 1, 'y': 1}

      layout.addWidget(QLabel(quadrant), row, column)
      layout.setRowStretch(row, 0)
      layout.setRowStretch(row+1, 0)

      x_spin_box = QDoubleSpinBox()
      x_spin_box.setMaximum(1e9)
      x_spin_box.setValue(eye_config[quadrant]['x'])
      x_spin_box.valueChanged.connect(functools.partial(update_field, quadrant, 'x'))
      x_spin_box.setObjectName(f'{quadrant}_x')
      layout.addWidget(x_spin_box, row+1, column)

      y_spin_box = QDoubleSpinBox()
      y_spin_box.setMaximum(1e9)
      y_spin_box.setValue(eye_config[quadrant]['y'])
      y_spin_box.valueChanged.connect(functools.partial(update_field, quadrant, 'y'))
      y_spin_box.setObjectName(f'{quadrant}_y')
      layout.addWidget(y_spin_box, row+1, column+1)

      def on_config_change(quadrant: str, x_box: QDoubleSpinBox, y_box: QDoubleSpinBox,
                           _: ObservableCollection.Action, _key: typing.Any, _value: typing.Any) -> None:
        x_box.setValue(eye_config[quadrant]['x'])
        y_box.setValue(eye_config[quadrant]['y'])

      eye_config[quadrant].add_observer(functools.partial(on_config_change, quadrant, x_spin_box, y_spin_box))

    self.setLayout(layout)

class Window(QMainWindow):
  """
  Root widget for the operator view
  """
  def __init__(self, target: TaskWindow, config: ObservableCollection) -> None:
    super().__init__()
    self.target = target
    self.closed = False
    self.central_widget = CentralWidget(self.target, config)
    self.render_loop = asyncio.get_event_loop().create_task(self.__render_loop())
    self.setCentralWidget(self.central_widget)

  async def __render_loop(self):
    try:
      while True:
        await asyncio.sleep(1/30)
        self.central_widget.update()
    except asyncio.CancelledError:
      pass

  def closeEvent(self, event: QCloseEvent) -> None: # pylint: disable=invalid-name
    """
    Remove callback when window closes
    """
    self.closed = True
    self.render_loop.cancel()
    super().closeEvent(event)<|MERGE_RESOLUTION|>--- conflicted
+++ resolved
@@ -74,7 +74,6 @@
     layout.setRowStretch(1, 0)
     clear_button.clicked.connect(target.canvas.clear_accumulation)
 
-<<<<<<< HEAD
     # Adding extra button to clear the canvas
     def on_test():
       target.canvas.do_clear = True
@@ -82,7 +81,6 @@
     layout.addWidget(clear_endpoints_button, 1, 1)
     layout.setRowStretch(1, 0)
     clear_endpoints_button.clicked.connect(on_test)
-=======
     auto_clear_checkbox = QCheckBox('Auto Clear')
     layout.addWidget(auto_clear_checkbox, 1, 1)
     auto_clear_checkbox.toggled.connect(lambda v: eye_config.update({'Auto Clear': v}))
@@ -93,7 +91,6 @@
 
     eye_config.add_observer(on_eye_config_change, lambda: isdeleted(self))
     eye_config.recap(on_eye_config_change)
->>>>>>> 774a0735
 
     quadrants = [
       ("I", 2, 0),
