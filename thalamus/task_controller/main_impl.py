"""
Entrypoing
"""

import pathlib

#If proto/thalamus.proto exists (implies we are in repo checkout) then regenerate protobuf interfaces if they are out of date
from ..build import generate
THALAMUS_PROTO_PATH = pathlib.Path.cwd() / 'proto' / 'thalamus.proto'
THALAMUS_PROTO_GEN_PATH = pathlib.Path.cwd() / 'thalamus' / 'thalamus_pb2.py'
if THALAMUS_PROTO_PATH.exists() and not THALAMUS_PROTO_GEN_PATH.exists() or (THALAMUS_PROTO_PATH.exists() and THALAMUS_PROTO_GEN_PATH.exists() and THALAMUS_PROTO_GEN_PATH.stat().st_mtime < THALAMUS_PROTO_PATH.stat().st_mtime):
  generate()

import os
import sys
import typing
import asyncio
import logging
import argparse
import itertools

import yaml

from . import task_context as task_context_module
from . import tasks
from . import window as task_window
from ..config import *
from ..cache_manager import CacheManager
from .. import process

from .controller import ControlWindow, ConfigData

from ..resources import get_path

import grpc
from .. import task_controller_pb2_grpc
from .. import ophanim_pb2_grpc
from .. import thalamus_pb2_grpc
from .servicer import TaskControllerServicer
from .observable_bridge import ObservableBridge
from ..pipeline.thalamus_window import ThalamusWindow
from ..pipeline.pypipeline import PipelineServicer
from ..servicer import ThalamusServicer
from ..qt import *
from ..orchestration import Orchestrator
from .util import create_task_with_exc_handling
from ..resources import get_path

UNHANDLED_EXCEPTION: typing.List[Exception] = []

def exception_handler(loop: asyncio.AbstractEventLoop, context: typing.Mapping[str, typing.Any]) -> None:
  """
  Logs unhandled exceptions and terminates program
  """
  logging.error(context['message'])

  if 'exception' not in context:
    return

  logging.exception('', exc_info=context['exception'])
  UNHANDLED_EXCEPTION.append(context['exception'])
  loop.stop()

def parse_args() -> argparse.Namespace:
  '''
  Parse command line arguments
  '''
  try:
    self_args = list(itertools.takewhile(lambda a: a != '--ros-args', sys.argv))
  except ValueError:
    self_args = list(sys.argv)
  try:
    i = self_args.index('-platform')
    del self_args[i:i+2]
  except ValueError:
    pass

  parser = argparse.ArgumentParser(description='Touch Task ROS node')
  parser.add_argument('-c', '--config', help='Config file location')
  parser.add_argument('-p', '--port', type=int, default=50050, help='GRPC port')
  parser.add_argument('-u', '--ui-port', type=int, default=50051, help='UI GRPC port')
  parser.add_argument('-e', '--recorder-url', help='Recorder URL')
  parser.add_argument('-o', '--ophanim-url', help='Ophanim URL')
  parser.add_argument('-t', '--trace', action='store_true', help='Enable tracing')
  parser.add_argument('-n', '--no-orchestration', action='store_true', help='Disable orchestration')
  parser.add_argument('-y', '--pypipeline', action='store_true', help='Use Python data pipeline implementation')
  parser.add_argument('-r', '--remote-executor', action='store_true',
                      help='Send task configs to remote ROS node to execute')
  return parser.parse_args(self_args[1:])

async def async_main() -> None:
  """
  Entrypoint
  """
  
  if 'QT_QPA_PLATFORM_PLUGIN_PATH' in os.environ:
    del os.environ['QT_QPA_PLATFORM_PLUGIN_PATH']

  done_future = asyncio.get_event_loop().create_future()

  asyncio.get_event_loop().set_exception_handler(exception_handler)
  logging.basicConfig(level=logging.DEBUG, format='%(levelname)s %(asctime)s %(name)s:%(lineno)s %(message)s')
  logging.getLogger('matplotlib.font_manager').setLevel(logging.INFO)

  arguments = parse_args()

  _ = QApplication(sys.argv)

  if arguments.config:
    config = load(arguments.config)
  else:
    config = ObservableDict({})

  if 'touch_channels' not in config:
    config['touch_channels'] = [0, 1]
  if 'task_clusters' not in config:
    config['task_clusters'] = []
  if 'queue' not in config:
    config['queue'] = [] 
  if 'reward_schedule' not in config:
    config['reward_schedule'] = {'schedules': [[0]], 'index': 0}

  if 'Orchestration' not in config:
    config['Orchestration'] = {'Remote Executor': False, 'Processes': []}

  if 'nodes' not in config:
    config['nodes'] = []
  for node in config['nodes']:
    if 'Running' in node:
      node['Running'] = False

  cache_manager = CacheManager(config)

  server = grpc.aio.server()
  servicer = ThalamusServicer(config)
  task_controller_servicer = TaskControllerServicer()
  thalamus_pb2_grpc.add_ThalamusServicer_to_server(servicer, server)
  task_controller_pb2_grpc.add_TaskControllerServicer_to_server(task_controller_servicer, server)
  listen_addr = f'[::]:{arguments.ui_port}'

  server.add_insecure_port(listen_addr)
  logging.info("Starting GRPC server on %s", listen_addr)
  await server.start()

  async def proc_watcher(name: str, proc: asyncio.subprocess.Process):
    await proc.wait()
    if not done_future.done():
      logging.error(f'{name} process terminated, shutting down UI')
      done_future.set_result(None)
  
  bmbi_native_filename = get_path('thalamus', 'native' + ('.exe' if sys.platform == 'win32' else ''))
<<<<<<< HEAD
  dotnet_filename = pathlib.Path(get_path('thalamus.dotnet', 'dotnet' + ('.exe' if sys.platform == 'win32' else '')))
=======
>>>>>>> 61bfc831
  bmbi_native_proc = None
  pypipeline_servicer = None
  if arguments.pypipeline:
    pypipeline_server = grpc.aio.server()
    pypipeline_servicer = PipelineServicer()
    thalamus_pb2_grpc.add_ThalamusServicer_to_server(pypipeline_servicer, pypipeline_server)

    pypipeline_addr = f'[::]:{arguments.port}'
    pypipeline_server.add_insecure_port(pypipeline_addr)
    logging.info("Starting GRPC PyPipeline server on %s", pypipeline_addr)
    await pypipeline_server.start()

  else:
    bmbi_native_proc = await asyncio.create_subprocess_exec(
      bmbi_native_filename, 'thalamus', '--port', str(arguments.port), '--state-url', f'localhost:{arguments.ui_port}', *(['--trace'] if arguments.trace else []))
    create_task_with_exc_handling(proc_watcher('native.exe', bmbi_native_proc))

  dotnet_proc = None
  if False:
  #if dotnet_filename.exists():
    dotnet_command = str(dotnet_filename), '--port', str(arguments.dotnet_port), '--state-url', f'localhost:{arguments.ui_port}', *(['--trace'] if arguments.trace else [])
    dotnet_proc = await asyncio.create_subprocess_exec(*dotnet_command)
    create_task_with_exc_handling(proc_watcher('dotnet.exe', dotnet_proc))
    
  channel = grpc.aio.insecure_channel(f'localhost:{arguments.port}')
  await channel.channel_ready()
  stub = thalamus_pb2_grpc.ThalamusStub(channel)

  orchestrator = Orchestrator()
  if not arguments.no_orchestration:
    await orchestrator.start(config['Orchestration']['Processes'])

  user_config_path = pathlib.Path.home().joinpath('.task_controller', 'config.yaml')
  if user_config_path.exists():
    with open(str(user_config_path)) as user_config_file:
      user_config = yaml.load(user_config_file, Loader=yaml.FullLoader)
      config.merge(user_config)
  else:
    user_config = {}

  screen_geometry = qt_screen_geometry()

  if arguments.remote_executor or config['Orchestration'].get('Remote Executor', False):
    window = None
  else:
    window = task_window.Window(config, done_future, None, None, stub, None)
    #node.create_timer(1/60, QApplication.processEvents)

    window.resize(1024, 768)

    window.move(
      (screen_geometry.width()-window.width()) // 2,
      (screen_geometry.height()-window.height()) // 2)
    window.setWindowTitle('Touch Task')
    window.show()

  task_context = task_context_module.TaskContext(config,
                                          window.get_canvas() if window else None,
                                          tasks.DESCRIPTIONS_MAP, task_controller_servicer, stub)
  task_controller_servicer.task_context = task_context
  task_context.start()
  if window:
    window.set_task_context(task_context)

  controller = ControlWindow(window, task_context, ConfigData(user_config, arguments.config), done_future)
  controller.resize(1024, 768)
  controller.move(
    (screen_geometry.width()-controller.width()) // 2 + 50,
    (screen_geometry.height()-controller.height()) // 2 + 50)
  controller.show()

  thalamus = ThalamusWindow(f'localhost:{arguments.port}', config, stub, done_future)
  await thalamus.load()
  thalamus.resize(384, 768)
  thalamus.move(100, 100)
  thalamus.show()

  native_watch_task = None
  if bmbi_native_proc:
    await bmbi_native_proc.wait()
  if dotnet_proc:
    await dotnet_proc.wait()

  try:
    while not done_future.done() and not UNHANDLED_EXCEPTION:
      QApplication.processEvents()
      task_context.process()
      await asyncio.sleep(.016)
      #await asyncio.sleep(.001)
    if not done_future.done():
      done_future.set_result(None)
    stop = task_context.stop()
    task_context.process()
    await task_context.cleanup()
    await stop
  except KeyboardInterrupt:
    pass

  if not arguments.no_orchestration:
    await orchestrator.stop()

  if servicer is not None:
    await servicer.stop()

  await channel.close()
  if bmbi_native_proc:
    await native_watch_task
  print('DONE')

def main() -> None:
  '''
  Setup before running async_main
  '''
  loop = asyncio.get_event_loop()
  try:
    loop.run_until_complete(async_main())
  except RuntimeError:
    if not UNHANDLED_EXCEPTION:
      raise
  finally:
    process.cleanup()
    if UNHANDLED_EXCEPTION:
      raise UNHANDLED_EXCEPTION[0] from None

if __name__ == '__main__':
  #cProfile.run('main()')
  main()<|MERGE_RESOLUTION|>--- conflicted
+++ resolved
@@ -149,10 +149,7 @@
       done_future.set_result(None)
   
   bmbi_native_filename = get_path('thalamus', 'native' + ('.exe' if sys.platform == 'win32' else ''))
-<<<<<<< HEAD
   dotnet_filename = pathlib.Path(get_path('thalamus.dotnet', 'dotnet' + ('.exe' if sys.platform == 'win32' else '')))
-=======
->>>>>>> 61bfc831
   bmbi_native_proc = None
   pypipeline_servicer = None
   if arguments.pypipeline:
