--- conflicted
+++ resolved
@@ -25,11 +25,8 @@
 from . import avatar_task
 from . import imagined_task
 from . import feedback_task
-<<<<<<< HEAD
 from . import gaussian_task
-=======
 from . import psychopy_task
->>>>>>> a82fe39a
 from .task_context import TaskDescription
 
 DESCRIPTIONS = [
@@ -102,17 +99,14 @@
   TaskDescription('feedback_task', 'Feedback',
     feedback_task.create_widget,
     feedback_task.run),
-<<<<<<< HEAD
   TaskDescription('gaussian_task', 'Gaussian',
     gaussian_task.create_widget,
-    gaussian_task.run)
+    gaussian_task.run),
     #add gazeanchoring stim task
 
-=======
   TaskDescription('psychopy', 'Psychopy',
     psychopy_task.create_widget,
     psychopy_task.run)
->>>>>>> a82fe39a
 ]
 
 DESCRIPTIONS_MAP = dict((description.code, description) for description in DESCRIPTIONS)