"""
Entrypoing
"""
<<<<<<< HEAD

import pathlib

#If proto/thalamus.proto exists (implies we are in repo checkout) then regenerate protobuf interfaces if they are out of date
from ..build import generate
THALAMUS_PROTO_PATH = pathlib.Path.cwd() / 'proto' / 'thalamus.proto'
THALAMUS_PROTO_GEN_PATH = pathlib.Path.cwd() / 'thalamus' / 'thalamus_pb2.py'
if THALAMUS_PROTO_PATH.exists() and not THALAMUS_PROTO_GEN_PATH.exists() or (THALAMUS_PROTO_GEN_PATH.stat().st_mtime < THALAMUS_PROTO_PATH.stat().st_mtime):
  generate()

=======
import os
>>>>>>> b6ac6983
import sys
import typing
import asyncio
import logging
import argparse
import itertools

import yaml

from ..config import *

from pkg_resources import resource_string, resource_filename

import grpc
from .. import ophanim_pb2_grpc
from .. import thalamus_pb2_grpc
from ..task_controller.observable_bridge import ObservableBridge
from .thalamus_window import ThalamusWindow
from ..servicer import ThalamusServicer

from ..qt import *

UNHANDLED_EXCEPTION: typing.List[Exception] = []

def exception_handler(loop: asyncio.AbstractEventLoop, context: typing.Mapping[str, typing.Any]) -> None:
  """
  Logs unhandled exceptions and terminates program
  """
  logging.error(context['message'])

  if 'exception' not in context:
    return

  logging.exception('', exc_info=context['exception'])
  UNHANDLED_EXCEPTION.append(context['exception'])
  loop.stop()

def parse_args() -> argparse.Namespace:
  '''
  Parse command line arguments
  '''
  try:
    self_args = list(itertools.takewhile(lambda a: a != '--ros-args', sys.argv))
  except ValueError:
    self_args = list(sys.argv)
  try:
    i = self_args.index('-platform')
    del self_args[i:i+2]
  except ValueError:
    pass

  parser = argparse.ArgumentParser(description='Thalamus signal pipeline')
  parser.add_argument('-c', '--config', help='Config file location')
  parser.add_argument('-t', '--trace', action='store_true', help='Enable tracing')
  parser.add_argument('-p', '--port', type=int, default=50050, help='GRPC port')
  parser.add_argument('-u', '--ui-port', type=int, default=50051, help='UI GRPC port')
  return parser.parse_args(self_args[1:])

async def async_main() -> None:
  """
  Entrypoint
  """
  
  if 'QT_QPA_PLATFORM_PLUGIN_PATH' in os.environ:
    del os.environ['QT_QPA_PLATFORM_PLUGIN_PATH']

  done_future = asyncio.get_event_loop().create_future()

  asyncio.get_event_loop().set_exception_handler(exception_handler)
  logging.basicConfig(level=logging.DEBUG, format='%(levelname)s %(asctime)s %(name)s:%(lineno)s %(message)s')
  logging.getLogger('matplotlib.font_manager').setLevel(logging.INFO)

  arguments = parse_args()

  _ = QApplication(sys.argv)

  if arguments.config:
    config = load(arguments.config)
  else:
    config = ObservableDict({})
  if 'nodes' not in config:
    config['nodes'] = []
  for node in config['nodes']:
    if 'Running' in node:
      node['Running'] = False

  server = grpc.aio.server()
  servicer = ThalamusServicer(config)
  thalamus_pb2_grpc.add_ThalamusServicer_to_server(servicer, server)
  listen_addr = f'[::]:{arguments.ui_port}'

  server.add_insecure_port(listen_addr)
  logging.info("Starting GRPC server on %s", listen_addr)
  await server.start()
  
  bmbi_native_filename = resource_filename('thalamus', 'native' + ('.exe' if sys.platform == 'win32' else ''))
  bmbi_native_proc = None
  bmbi_native_proc = await asyncio.create_subprocess_exec(
      bmbi_native_filename, 'thalamus', '--port', str(arguments.port), '--state-url', f'localhost:{arguments.ui_port}', *(['--trace'] if arguments.trace else []))

  channel = grpc.aio.insecure_channel(f'localhost:{arguments.port}')
  await channel.channel_ready()
  stub = thalamus_pb2_grpc.ThalamusStub(channel)

  screen_geometry = qt_screen_geometry()

  thalamus = ThalamusWindow(config, stub, done_future)
  thalamus.enable_config_menu(arguments.config)
  await thalamus.load()
  thalamus.show()

  try:
    while not done_future.done() and not UNHANDLED_EXCEPTION:
      QApplication.processEvents()
      await asyncio.sleep(.016)
    if not done_future.done():
      done_future.set_result(None)
  except KeyboardInterrupt:
    pass

  await servicer.stop()
  await channel.close()
  if bmbi_native_proc:
    await bmbi_native_proc.wait()

  print('DONE')

def main() -> None:
  '''
  Setup before running async_main
  '''
  loop = asyncio.get_event_loop()
  try:
    loop.run_until_complete(async_main())
  except RuntimeError:
    if not UNHANDLED_EXCEPTION:
      raise
  finally:
    if UNHANDLED_EXCEPTION:
      raise UNHANDLED_EXCEPTION[0] from None

if __name__ == '__main__':
  #cProfile.run('main()')
  main()<|MERGE_RESOLUTION|>--- conflicted
+++ resolved
@@ -1,7 +1,6 @@
 """
 Entrypoing
 """
-<<<<<<< HEAD
 
 import pathlib
 
@@ -12,9 +11,7 @@
 if THALAMUS_PROTO_PATH.exists() and not THALAMUS_PROTO_GEN_PATH.exists() or (THALAMUS_PROTO_GEN_PATH.stat().st_mtime < THALAMUS_PROTO_PATH.stat().st_mtime):
   generate()
 
-=======
 import os
->>>>>>> b6ac6983
 import sys
 import typing
 import asyncio
