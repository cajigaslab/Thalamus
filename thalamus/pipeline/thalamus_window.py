from ..qt import *
import typing
import sys
import enum
import math
import time
import json
import shelve
import logging
import pathlib
import datetime
import itertools
import collections
from ..resources import read_text
from ..config import *
import functools
import h5py
import asyncio
from ..task_controller.util import create_task_with_exc_handling
from ..util import IterableQueue

from ..util import MeteredUpdater
from .oculomatic_widget import OculomaticWidget
from .distortion_widget import DistortionWidget
from .normalize_widget import NormalizeWidget
from .genicam_widget import GenicamWidget
from .channel_picker_widget import ChannelPickerWidget
from .ros2_widget import Ros2Widget
from .algebra_widget import AlgebraWidget
from .channel_viewer import ChannelViewerWidget
from .xsens_widget import XsensEditorWidget
from .lua_widget import LuaWidget
from .log_widget import LogWidget
from .wave_widget import WaveWidget
from .touchscreen_widget import TouchScreenWidget
from .intan_widget import IntanWidget
from .spikeglx_widget import SpikeGlxWidget
from .aruco_widget import ArucoWidget
from .hexascope_widget import HexascopeWidget
from .sync_widget import SyncWidget
from .stim_widget import StimWidget
from .analog_widget import AnalogWidget
from .storage_widget import StorageWidget
from .storage2_widget import Storage2Widget
from .persistence_widget import PersistenceWidget
from .run2_widget import Run2Widget
from ..util import NodeSelector
from .. import thalamus_pb2
from .. import thalamus_pb2_grpc
from .data_widget import DataWidget
import OpenGL.GL
import grpc
from .. import process

from ..observable_item_models import TreeObservableCollectionModel

LOGGER = logging.getLogger(__name__)

DOCK_AREAS = {
 'right': Qt.DockWidgetArea.RightDockWidgetArea,
 'left': Qt.DockWidgetArea.LeftDockWidgetArea,
 'top': Qt.DockWidgetArea.TopDockWidgetArea,
 'bottom': Qt.DockWidgetArea.BottomDockWidgetArea,
 '': Qt.DockWidgetArea.NoDockWidgetArea
}

INVERSE_DOCK_AREAS = {v[1]: v[0] for v in DOCK_AREAS.items()}

class UserDataType(enum.Enum):
  DEFAULT = enum.auto()
  COMBO_BOX = enum.auto()
  CHECK_BOX = enum.auto()
  SPINBOX = enum.auto()
  DOUBLE_SPINBOX = enum.auto()
  OPEN_FILE = enum.auto()
  SAVE_FILE = enum.auto()

class UserData(typing.NamedTuple):
  type: UserDataType
  key: str
  value: typing.Any
  options: typing.List[str]

class Factory(typing.NamedTuple):
  create_widget: typing.Optional[typing.Callable[[ObservableDict, thalamus_pb2_grpc.ThalamusStub], QWidget]]
  fields: typing.List[UserData]

def create_test_widget(node):
  label = node['type']

  widget = QLabel()
  widget.setText(label)
  return widget

def create_run_widget(node: ObservableDict, stub: thalamus_pb2_grpc.ThalamusStub):
  return NodeSelector(node, 'Targets')

class AlphaOmegaTableModel(QAbstractTableModel):
  def __init__(self, channels: typing.List[ObservableDict]):
    super().__init__()
    self.channels = channels

  def rowCount(self, parent: QModelIndex = ...) -> int:
    return len(self.channels)

  def columnCount(self, parent: QModelIndex = ...) -> int:
    return 4

  def data(self, index: QModelIndex, role: int = ...) -> typing.Any:
    channel = self.channels[index.row()]
    if role == Qt.ItemDataRole.DisplayRole:
      if index.column() == 0:
        return channel['name']
      elif index.column() == 1:
        return channel['id']
      elif index.column() == 2:
        return channel['frequency']
    elif role == Qt.ItemDataRole.EditRole:
      if index.column() == 0:
        return channel['name']
      elif index.column() == 1:
        return channel['id']
      elif index.column() == 2:
        return channel['frequency']
      elif index.column() == 3:
        return channel['selected']
    if role == Qt.ItemDataRole.CheckStateRole:
      if index.column() == 3:
        return Qt.CheckState.Checked if channel['selected'] else Qt.CheckState.Unchecked

  def setData(self, index: QModelIndex, value: typing.Any, role: int = ...) -> bool:
    print('setData', index, value, role)
    channel = self.channels[index.row()]
    channel['selected'] = value == Qt.CheckState.Checked
    self.dataChanged.emit(index, index)
    return True

  def flags(self, index: QModelIndex) -> Qt.ItemFlag:
    if index.column() == 3:
      return Qt.ItemFlag.ItemIsUserCheckable | super().flags(index)
    return super().flags(index)

  def headerData(self, section: int, orientation: Qt.Orientation, role: int = ...) -> typing.Any:
    if role == Qt.ItemDataRole.DisplayRole:
      if section == 0:
        return 'Name'
      elif section == 1:
        return 'ID'
      elif section == 2:
        return 'Frequency'
      elif section == 3:
        return 'Selected'

def create_alpha_omega_widget(node: ObservableDict, stub: thalamus_pb2_grpc.ThalamusStub):
  if 'all_channels' not in node:
    node['all_channels'] = {}

  all_channels = node['all_channels']

  #At some point I started showing these keys in the UI so I switched to capitalized keys.  The restore lab are the
  #only ones using Alpha Omega so I thought it would be easy to update their config files.  However, the lower case
  #names keep popping up, possibly copied and pasted from older configs.  It's been a disaster.
  #
  #The below code checks the capitalization in the config and uses lower case keys if they are present.

  if all_channels:
    first_channel = next(iter(all_channels.values()))
    is_upper = 'Name' in first_channel
  else:
    is_upper = True

  if is_upper:
    key_column = 'ID'
    columns = ['Name', 'Frequency', 'Selected']
    selected = 'Selected'
  else:
    key_column = 'id'
    columns = ['name', 'frequency', 'selected']
    selected = 'selected'


  result = QWidget()
  layout = QVBoxLayout()
  refresh_button = QPushButton('Refresh')
  tree = QTableView()
  tree.verticalHeader().hide()
  model = TreeObservableCollectionModel(all_channels, key_column=key_column, columns=columns, show_extra_values=False, is_editable=lambda c, k: k == selected)
  sort_model = QSortFilterProxyModel()
  sort_model.setSourceModel(model)
  tree.setModel(sort_model)
  tree.setSortingEnabled(True)
  layout.addWidget(refresh_button)
  layout.addWidget(tree)
  result.setLayout(layout)

  def on_refresh():
    request = thalamus_pb2.NodeRequest(
      node = node['name'],
      json = '\"load_channels\"'
    )

    create_task_with_exc_handling(stub.node_request(request))

  refresh_button.clicked.connect(on_refresh);

  return result

FACTORIES = {
  'NONE': Factory(None, []),
  'STIM_PRINTER': Factory(None, []),
  'NIDAQ': Factory(None, [
    UserData(UserDataType.CHECK_BOX, 'Running', False, []),
    UserData(UserDataType.DOUBLE_SPINBOX, 'Sample Rate', 1000.0, []),
    UserData(UserDataType.SPINBOX, 'Poll Interval', 16, []),
    UserData(UserDataType.CHECK_BOX, 'Zero Latency', False, []),
    UserData(UserDataType.DEFAULT, 'Channel', 'Dev1/ai0', []),
    UserData(UserDataType.COMBO_BOX, 'Terminal Config', 'Default', ['Default', 'RSE', 'NRSE', 'Diff', 'Pseudo Diff']),
    UserData(UserDataType.COMBO_BOX, 'Channel Type', 'Voltage', ['Voltage', 'Current']),
    UserData(UserDataType.COMBO_BOX, 'Shunt Resistor Location', 'Default', ['Default', 'Internal', 'External']),
    UserData(UserDataType.DOUBLE_SPINBOX, 'Shunt Resistor Ohms', 1000.0, []),
    UserData(UserDataType.CHECK_BOX, 'View', False, []),
  ]),
  'NIDAQ_OUT': Factory(StimWidget, [
    UserData(UserDataType.CHECK_BOX, 'Running', False, []),
    UserData(UserDataType.DEFAULT, 'Source', '', []),
    UserData(UserDataType.CHECK_BOX, 'Fast Foward', False, []),
    UserData(UserDataType.DEFAULT, 'Channel', 'Dev1/ao0', []),
    UserData(UserDataType.CHECK_BOX, 'View', False, []),
  ]),
  'ALPHA_OMEGA': Factory(create_alpha_omega_widget, [
    UserData(UserDataType.CHECK_BOX, 'Running', False, []),
    UserData(UserDataType.DEFAULT, 'MAC Address', '', []),
    UserData(UserDataType.SPINBOX, 'Polling Interval', 16, []),
    UserData(UserDataType.CHECK_BOX, 'View', False, []),
  ]),
  'TOGGLE': Factory(None, [
    UserData(UserDataType.DEFAULT, 'Source', '', []),
    UserData(UserDataType.SPINBOX, 'Channel',  0, []),
    UserData(UserDataType.DOUBLE_SPINBOX, 'Threshold', '1.6', []),
    UserData(UserDataType.CHECK_BOX, 'View', False, []),
  ]),
  'XSENS': Factory(XsensEditorWidget, [
    UserData(UserDataType.CHECK_BOX, 'Running', False, []),
    UserData(UserDataType.SPINBOX, 'Port', 9763, []),
    UserData(UserDataType.CHECK_BOX, 'View', False, []),
  ]),
  'HAND_ENGINE': Factory(None, [
    UserData(UserDataType.CHECK_BOX, 'Running', False, []),
    UserData(UserDataType.DEFAULT, 'Address', "localhost:9000", []),
    UserData(UserDataType.CHECK_BOX, 'View', False, []),
    UserData(UserDataType.DOUBLE_SPINBOX, 'Amplitude', 5.0, []),
    UserData(UserDataType.SPINBOX, 'Duration (ms)', 16, []),
  ]),
  'INTAN': Factory(IntanWidget, [
    UserData(UserDataType.CHECK_BOX, 'Connected', False, []),
    UserData(UserDataType.CHECK_BOX, 'Running', False, []),
    UserData(UserDataType.DEFAULT, 'Address', "localhost", []),
    UserData(UserDataType.SPINBOX, 'Command Port', 5000, []),
    UserData(UserDataType.SPINBOX, 'Waveform Port', 5001, []),
    UserData(UserDataType.DEFAULT, 'Metadata Node', "", []),
  ]),
  'SPIKEGLX': Factory(SpikeGlxWidget, [
    UserData(UserDataType.CHECK_BOX, 'Connected', False, []),
    UserData(UserDataType.CHECK_BOX, 'Running', False, []),
    UserData(UserDataType.CHECK_BOX, 'Stream', False, []),
    UserData(UserDataType.SPINBOX, 'Poll Interval (ms)', 10, []),
    UserData(UserDataType.DEFAULT, 'Address', "localhost:4142", []),
    UserData(UserDataType.DEFAULT, 'Metadata Node', "", []),
  ]),
  'PULSE': Factory(None, [
    UserData(UserDataType.CHECK_BOX, 'Toggle', False, []),
    UserData(UserDataType.CHECK_BOX, 'Generate Level', False, []),
    UserData(UserDataType.DOUBLE_SPINBOX, 'Amplitude', 5.0, []),
    UserData(UserDataType.SPINBOX, 'Duration (ms)', 100, []),
  ]),
  'WAVE': Factory(WaveWidget, [
    UserData(UserDataType.CHECK_BOX, 'Running', False, []),
    UserData(UserDataType.DOUBLE_SPINBOX, 'Sample Rate', 1000.0, []),
    UserData(UserDataType.SPINBOX, 'Poll Interval', 16, []),
    UserData(UserDataType.CHECK_BOX, 'View', False, [])
  ]),
  'STORAGE': Factory(StorageWidget, [
    UserData(UserDataType.CHECK_BOX, 'Running', False, []),
    UserData(UserDataType.DEFAULT, 'Sources', '', []),
    UserData(UserDataType.DEFAULT, 'Output File', 'test.tha', []),
    UserData(UserDataType.CHECK_BOX, 'Compress Analog', False, []),
    UserData(UserDataType.CHECK_BOX, 'Compress Video', False, []),
    UserData(UserDataType.CHECK_BOX, 'View', False, [])
  ]),
  'STORAGE2': Factory(Storage2Widget, [
    UserData(UserDataType.CHECK_BOX, 'Running', False, []),
    UserData(UserDataType.SAVE_FILE, 'Output File', 'test.tha', []),
    UserData(UserDataType.CHECK_BOX, 'Compress Analog', False, []),
    UserData(UserDataType.CHECK_BOX, 'Compress Video', False, []),
    UserData(UserDataType.CHECK_BOX, 'Simple Copy', False, []),
  ]),
  'STARTER': Factory(None, [
    UserData(UserDataType.SPINBOX, 'Channel',  0, []),
    UserData(UserDataType.DEFAULT, 'Source', '', []),
    UserData(UserDataType.DOUBLE_SPINBOX, 'Threshold', 1.6, []),
    UserData(UserDataType.DEFAULT, 'Targets', '', []),
  ]),
  'RUNNER': Factory(create_run_widget, [
    UserData(UserDataType.CHECK_BOX, 'Running', False, []),
    UserData(UserDataType.DEFAULT, 'Targets', '', []),
  ]),
  'RUNNER2': Factory(Run2Widget, [
    UserData(UserDataType.CHECK_BOX, 'Running', False, []),
  ]),
  'OPHANIM': Factory(None, [
    UserData(UserDataType.CHECK_BOX, 'Running', False, []),
    UserData(UserDataType.DEFAULT, 'Address', '', []),
  ]),
  'TASK_CONTROLLER': Factory(lambda c, s: QWidget(), [
    UserData(UserDataType.CHECK_BOX, 'Running', False, []),
    UserData(UserDataType.DEFAULT, 'Address', 'localhost:50051', []),
  ]),
  'FFMPEG': Factory(None, [
    UserData(UserDataType.DEFAULT, 'Input Format', '', []),
    UserData(UserDataType.DEFAULT, 'Input Name', '', []),
    UserData(UserDataType.DEFAULT, 'Filter', '', []),
    UserData(UserDataType.CHECK_BOX, 'Running', False, []),
    UserData(UserDataType.CHECK_BOX, 'View', False, []),
    #UserData(UserDataType.DEFAULT, 'Time Source', '', []),
  ]),
  'VIDEO': Factory(None, [
    UserData(UserDataType.DEFAULT, 'File Name', '', []),
    UserData(UserDataType.CHECK_BOX, 'Running', False, []),
    UserData(UserDataType.CHECK_BOX, 'View', False, []),
  ]),
  'ANALOG': Factory(AnalogWidget, [
    UserData(UserDataType.CHECK_BOX, 'Widget is Touchpad', False, [])
  ]),
  'OCULOMATIC': Factory(lambda c, s: OculomaticWidget(c, s) , [
    UserData(UserDataType.SPINBOX, 'Threshold', 100, []),
    UserData(UserDataType.SPINBOX, 'Min Area', 0, []),
    UserData(UserDataType.SPINBOX, 'Max Area', 100, []),
    UserData(UserDataType.DOUBLE_SPINBOX, 'X Gain', 0.0, []),
    UserData(UserDataType.DOUBLE_SPINBOX, 'Y Gain', 0.0, []),
    UserData(UserDataType.CHECK_BOX, 'Invert X', False, []),
    UserData(UserDataType.CHECK_BOX, 'Invert Y', False, []),
    UserData(UserDataType.DEFAULT, 'Source', '', []),
    UserData(UserDataType.CHECK_BOX, 'Computing', False, []),
    UserData(UserDataType.CHECK_BOX, 'Render Thresholded', False, []),
    UserData(UserDataType.CHECK_BOX, 'View', False, []),
  ]),
  'DISTORTION': Factory(lambda c, s: DistortionWidget(c, s), [
    UserData(UserDataType.SPINBOX, 'Threshold', 100, []),
    UserData(UserDataType.CHECK_BOX, 'Invert', False, []),
    UserData(UserDataType.SPINBOX, 'Rows', 8, []),
    UserData(UserDataType.SPINBOX, 'Columns', 8, []),
    UserData(UserDataType.CHECK_BOX, 'Collecting', False, []),
    UserData(UserDataType.CHECK_BOX, 'Computing', False, []),
    UserData(UserDataType.DEFAULT, 'Source', '', []),
    UserData(UserDataType.CHECK_BOX, 'View', False, []),
  ]),
  'THREAD_POOL': Factory(None, [
    UserData(UserDataType.CHECK_BOX, 'Running', False, []),
    UserData(UserDataType.CHECK_BOX, 'View', False, []),
  ]),
  'GENICAM': Factory(lambda c, s: GenicamWidget(c, s), [
    UserData(UserDataType.CHECK_BOX, 'Running', False, []),
    UserData(UserDataType.CHECK_BOX, 'View', False, []),
  ]),
  'CHANNEL_PICKER': Factory(ChannelPickerWidget, []),
  'SYNC': Factory(SyncWidget, []),
  'NORMALIZE': Factory(lambda c, s: NormalizeWidget(c, s), [
    UserData(UserDataType.DEFAULT, 'Source', '', []),
    UserData(UserDataType.SPINBOX, 'Min', 0.0, []),
    UserData(UserDataType.SPINBOX, 'Max', 1.0, []),
  ]),
  'ALGEBRA': Factory(lambda c, s: AlgebraWidget(c, s), [
    UserData(UserDataType.DEFAULT, 'Source', '', []),
    UserData(UserDataType.DEFAULT, 'Equation', '', [])]),
  'LUA': Factory(lambda c, s: LuaWidget(c, s), [
    UserData(UserDataType.DEFAULT, 'Source', '', [])]),
  'TOUCH_SCREEN': Factory(TouchScreenWidget, [
    UserData(UserDataType.DEFAULT, 'Source', '', [])]),
  'REMOTE': Factory(None, [
    UserData(UserDataType.DEFAULT, 'Address', '', []),
    UserData(UserDataType.DEFAULT, 'Node', '', []),
    UserData(UserDataType.DOUBLE_SPINBOX, 'Probe Frequency', 10.0, []),
    UserData(UserDataType.SPINBOX, 'Probe Size', 128, []),
    UserData(UserDataType.CHECK_BOX, 'View', False, []),
    UserData(UserDataType.CHECK_BOX, 'Running', False, [])]),
  'REMOTE_LOG': Factory(None, [
    UserData(UserDataType.DEFAULT, 'Address', '', []),
    UserData(UserDataType.DOUBLE_SPINBOX, 'Probe Frequency', 10.0, []),
    UserData(UserDataType.SPINBOX, 'Probe Size', 128, []),
    UserData(UserDataType.CHECK_BOX, 'Running', False, [])]),
  'ROS2': Factory(lambda c, s: Ros2Widget(c, s), []),
  'PUPIL': Factory(None, [
    UserData(UserDataType.CHECK_BOX, 'Running', False, []),
    UserData(UserDataType.CHECK_BOX, 'View', False, []),
    UserData(UserDataType.CHECK_BOX, 'Random Saccade', False, []),
  ]),
  'CHESSBOARD': Factory(None, [
    UserData(UserDataType.CHECK_BOX, 'Running', False, []),
    UserData(UserDataType.CHECK_BOX, 'View', False, []),
    UserData(UserDataType.SPINBOX, 'Height', 512, []),
    UserData(UserDataType.SPINBOX, 'Rows', 8, []),
    UserData(UserDataType.SPINBOX, 'Columns', 8, []),
  ]),
  'LOOP_TEST': Factory(None, [
    UserData(UserDataType.DEFAULT, 'Source', '', []),
    UserData(UserDataType.DEFAULT, 'Channel', '', []),
  ]),
  'TEST_PULSE_NODE': Factory(None, [
    UserData(UserDataType.DEFAULT, 'Input', '', []),
    UserData(UserDataType.DEFAULT, 'Output', '', []),
  ]),
  'LOG': Factory(lambda c, s: LogWidget(c, s), []),
  'ARUCO': Factory(lambda c, s: ArucoWidget(c, s), [
    UserData(UserDataType.CHECK_BOX, 'Running', False, []),
    UserData(UserDataType.CHECK_BOX, 'Marker Mode', False, []),
    UserData(UserDataType.CHECK_BOX, 'View', False, []),
    UserData(UserDataType.DEFAULT, 'Source', '', []),
    UserData(UserDataType.COMBO_BOX, 'Dictionary',  "DICT_4X4_50", [
      "DICT_4X4_50",
      "DICT_4X4_100",
      "DICT_4X4_250",
      "DICT_4X4_1000",
      "DICT_5X5_50",
      "DICT_5X5_100",
      "DICT_5X5_250",
      "DICT_5X5_1000",
      "DICT_6X6_50",
      "DICT_6X6_100",
      "DICT_6X6_250",
      "DICT_6X6_1000",
      "DICT_7X7_50",
      "DICT_7X7_100",
      "DICT_7X7_250",
      "DICT_7X7_1000",
      "DICT_ARUCO_ORIGINAL",
      "DICT_APRILTAG_16h5",
      "DICT_APRILTAG_25h9",
      "DICT_APRILTAG_36h10",
      "DICT_APRILTAG_36h11",
      "DICT_ARUCO_MIP_36h12"])
  ]),
  'HEXASCOPE': Factory(HexascopeWidget, []),
  'WALLCLOCK': Factory(None, []),
  'CECI': Factory(None, [
    UserData(UserDataType.DEFAULT, 'Device 0', 'PXI1Slot4', []),
    UserData(UserDataType.DEFAULT, 'Device 1', 'PXI1Slot5', []),
  ]),
}

FACTORY_NAMES = {}

class FilePicker(QWidget):
  def __init__(self, tree: QTreeView, data_type: UserDataType, parent: QWidget):
    super().__init__(parent)
    self.edit = QLineEdit()
    button = QPushButton('...')
    layout = QHBoxLayout()
    layout.addWidget(self.edit)
    layout.addWidget(button)
    self.setLayout(layout)

    def on_click():
      if data_type == UserDataType.OPEN_FILE:
        name, filter = QFileDialog.getOpenFileName(self, 'Select File', self.edit.text())
      else:
        name, filter = QFileDialog.getSaveFileName(self, 'Select File', self.edit.text(), options=QFileDialog.Option.DontConfirmOverwrite)
      if not name:
        tree.setCurrentIndex(QModelIndex())
        return
      
      self.edit.setText(name)
      tree.setCurrentIndex(QModelIndex())

    button.clicked.connect(on_click)

<<<<<<< HEAD
class Delegate(QItemDelegate):
=======
class Delegate(QStyledItemDelegate):
>>>>>>> cf917344
  def __init__(self, tree):
    super().__init__()
    self.tree = tree

  def createEditor(self, parent: QWidget, option: QStyleOptionViewItem, index: QModelIndex) -> QWidget:
    user_data = typing.cast(UserData, index.data(Qt.ItemDataRole.UserRole))
    if index.column() == 0 and index.parent() == QModelIndex():
      return super().createEditor(parent, option, index)
    elif user_data.type == UserDataType.COMBO_BOX:
      return QComboBox(parent)
    elif user_data.type == UserDataType.CHECK_BOX:
      return QCheckBox(parent)
    elif user_data.type == UserDataType.DEFAULT:
      return QLineEdit(parent)
    elif user_data.type == UserDataType.SPINBOX:
      result = QSpinBox(parent)
      result.setRange(-1000000, 1000000)
      return result
    elif user_data.type == UserDataType.DOUBLE_SPINBOX:
      result = QDoubleSpinBox(parent)
      result.setRange(-1000000.0, 1000000.0)
      return result
    elif user_data.type in (UserDataType.OPEN_FILE, UserDataType.SAVE_FILE):
      result = FilePicker(self.tree, user_data.type, parent)
      return result
    else:
      return super().createEditor(parent, option, index)
    
  def setEditorData(self, editor: QWidget, index: QModelIndex) -> None:
    user_data = typing.cast(UserData, index.data(Qt.ItemDataRole.UserRole))
    if index.column() == 0 and index.parent() == QModelIndex():
      return super().setEditorData(editor, index)
    elif user_data.type == UserDataType.COMBO_BOX:
      combo_box = typing.cast(QComboBox, editor)
      for value in user_data.options:
        combo_box.addItem(FACTORY_NAMES[value] if index.column() == 0 else value, value)
      for i, value in enumerate(user_data.options):
        if value == index.data():
          combo_box.setCurrentIndex(i)
    elif user_data.type == UserDataType.CHECK_BOX:
      check_box = typing.cast(QCheckBox, editor)
      check_box.setChecked(user_data.value)
    elif user_data.type == UserDataType.DEFAULT:
      line_edit = typing.cast(QLineEdit, editor)
      line_edit.setText(str(index.data()))
    elif user_data.type == UserDataType.SPINBOX:
      spin_box = typing.cast(QSpinBox, editor)
      spin_box.setValue(index.data())
    elif user_data.type == UserDataType.DOUBLE_SPINBOX:
      double_spin_box = typing.cast(QDoubleSpinBox, editor)
      double_spin_box.setValue(index.data())
    elif user_data.type in (UserDataType.OPEN_FILE, UserDataType.SAVE_FILE):
      file_widget = typing.cast(FilePicker, editor)
      file_widget.edit.setText(index.data())
    else:
      return super().setEditorData(editor, index)
    
  def setModelData(self, editor: QWidget, model: QAbstractItemModel, index: QModelIndex):
    user_data = typing.cast(UserData, index.data(Qt.ItemDataRole.UserRole))
    if index.column() == 0 and index.parent() == QModelIndex():
      return super().setModelData(editor, model, index)
    if user_data.type == UserDataType.COMBO_BOX:
      combo_box = typing.cast(QComboBox, editor)
      text = combo_box.currentData()
      model.setData(index, text)
    elif user_data.type == UserDataType.CHECK_BOX:
      check_box = typing.cast(QCheckBox, editor)
      model.setData(index, check_box.isChecked())
    elif user_data.type == UserDataType.DEFAULT:
      line_edit = typing.cast(QLineEdit, editor)
      model.setData(index, line_edit.text())
    elif user_data.type == UserDataType.SPINBOX:
      spin_box = typing.cast(QSpinBox, editor)
      model.setData(index, spin_box.value())
    elif user_data.type == UserDataType.DOUBLE_SPINBOX:
      double_spin_box = typing.cast(QDoubleSpinBox, editor)
      model.setData(index, double_spin_box.value())
    elif user_data.type in (UserDataType.OPEN_FILE, UserDataType.SAVE_FILE):
      file_widget = typing.cast(FilePicker, editor)
      model.setData(index, file_widget.edit.text())
    else:
      return super().setModelData(editor, model, index)

  def sizeHint(self, option, index: QModelIndex):
    user_data = index.data(Qt.ItemDataRole.UserRole)
    if not isinstance(user_data, UserData):
      return super().sizeHint(option, index)
    
    if user_data.type in (UserDataType.OPEN_FILE, UserDataType.SAVE_FILE):
      return FilePicker(None, '', None).sizeHint()
    else:
      return super().sizeHint(option, index)

  def updateEditorGeometry(self, editor, option: QStyleOptionViewItem, index):
    if isinstance(editor, FilePicker):
      editor.setGeometry(option.rect)
    else:
      super().updateEditorGeometry(editor, option, index)
    
from matplotlib.backends.backend_qt5agg import FigureCanvasQTAgg # type: ignore
from matplotlib.figure import Figure # type: ignore
import matplotlib.animation as animation
import numpy
import scipy.spatial.transform
import enum

def assert_gl():
  b = OpenGL.GL.glGetError()
  assert b == 0, f'OpenGL.GL.glGetError() == {b}'

class SegmentIndex(enum.Enum):
  Pelvis = 0
  L5 = 1
  L3 = 2
  T12 = 3
  T8 = 4
  Neck = 5
  Head = 6
  RightShoulder = 7
  RightUpperArm = 8
  RightForearm = 9
  RightHand = 10
  LeftShoulder = 11
  LeftUpperArm = 12
  LeftForearm = 13
  LeftHand = 14
  RightUpperLeg = 15
  RightLowerLeg = 16
  RightFoot = 17
  RightToe = 18
  LeftUpperLeg = 19
  LeftLowerLeg = 20
  LeftFoot = 21
  LeftToe = 22
  LeftCarpus = 23
  LeftFirstMC = 24
  LeftFirstPP = 25
  LeftFirstDP = 26
  LeftSecondMC = 27
  LeftSecondPP = 28
  LeftSecondMP = 29
  LeftSecondDP = 30
  LeftThirdMC = 31
  LeftThirdPP = 32
  LeftThirdMP = 33
  LeftThirdDP = 34
  LeftFourthMC = 35
  LeftFourthPP = 36
  LeftFourthMP = 37
  LeftFourthDP = 38
  LeftFifthMC = 39
  LeftFifthPP = 40
  LeftFifthMP = 41
  LeftFifthDP = 42
  RightCarpus = 43
  RightFirstMC = 44
  RightFirstPP = 45
  RightFirstDP = 46
  RightSecondMC = 47
  RightSecondPP = 48
  RightSecondMP = 49
  RightSecondDP = 50
  RightThirdMC = 51
  RightThirdPP = 52
  RightThirdMP = 53
  RightThirdDP = 54
  RightFourthMC = 55
  RightFourthPP = 56
  RightFourthMP = 57
  RightFourthDP = 58
  RightFifthMC = 59
  RightFifthPP = 60
  RightFifthMP = 61
  RightFifthDP = 62

def compute_normals(faces: numpy.ndarray):
  result = numpy.zeros_like(faces)
  for i in range(0, faces.shape[0], 3):
    one, two = faces[i+1] - faces[i], faces[i+2] - faces[i]
    normal = numpy.cross(one, two)
    normal /= numpy.linalg.norm(normal)
    result[i] = normal
    result[i+1] = normal
    result[i+2] = normal
  return result

def to_rod(origin: numpy.ndarray, destination: numpy.ndarray, radius: float, faces: int):
  points = numpy.zeros((faces*12, 3), dtype=numpy.float64)

  para = destination - origin
  para /= numpy.linalg.norm(para)

  perp = numpy.array([-(para[1] + para[2])/para[0], 1, 1])
  perp /= numpy.linalg.norm(perp)

  rotation = scipy.spatial.transform.Rotation.from_rotvec(para*2*numpy.pi/faces)

  corner = radius*perp
  for i in range(faces):
    next_corner = rotation.apply(corner)

    points[3*i] = origin
    points[3*i+1] = origin + corner
    points[3*i+2] = origin + next_corner

    corner = next_corner

  corner = radius*perp
  for i in range(faces):
    next_corner = rotation.apply(corner)

    points[3*faces + 3*i] = destination
    points[3*faces + 3*i+1] = destination + corner
    points[3*faces + 3*i+2] = destination + next_corner

    corner = next_corner

  corner = radius*perp
  for i in range(faces):
    next_corner = rotation.apply(corner)

    points[6*faces + 6*i] = origin + corner
    points[6*faces + 6*i+2] = origin + next_corner
    points[6*faces + 6*i+1] = destination + corner

    points[6*faces + 6*i+3] = destination + corner
    points[6*faces + 6*i+5] = origin + next_corner
    points[6*faces + 6*i+4] = destination + next_corner

    corner = next_corner
    
  return points

FACES = 6
RADIUS = .005

class XsensView(QOpenGLWidget):
  def __init__(self, vertices, config: ObservableCollection):
    super().__init__()
    self.vertices = vertices
    self.mv_matrix = QMatrix4x4()
    self.proj_matrix = QMatrix4x4()
    self.reset()
    self.last_pos: typing.Optional[QPoint] = None
    self.config = config

    body = numpy.array([
      0, 1, 1, 2, 2, 3, 3, 4, 4, 5, 5, 6,
      7, 8, 8, 9, 9, 10,
      11, 12, 12, 13, 13, 14,
      15, 16, 16, 17, 17, 18,
      19, 20, 20, 21, 21, 22,
      5, 7,
      5, 11,
      0, 15,
      0, 19], dtype=numpy.uint16)
    hand = numpy.array([
      23, 24,
      24, 25, 25, 26,
      23, 27,
      27, 28, 28, 29, 29, 30,
      23, 31,
      31, 32, 32, 33, 33, 34,
      23, 35,
      35, 36, 36, 37, 37, 38,
      23, 39,
      39, 40, 40, 41, 41, 42], dtype=numpy.uint16)
    self.indices = numpy.hstack([body, hand, hand+20])

    #adapt to rendering triangles

    self.triangle_indices = numpy.arange(len(self.indices)/2*FACES*12, dtype=numpy.uint16)

  def mousePressEvent(self, a0: QMouseEvent) -> None:
    self.last_pos = a0.pos()

  def mouseReleaseEvent(self, a0: QMouseEvent) -> None:
    self.last_pos = None

  def mouseMoveEvent(self, a0: QMouseEvent) -> None:
    if self.last_pos is None:
      return
    current_pos = a0.pos()

    delta = current_pos - self.last_pos

    horizontal = QQuaternion.fromAxisAndAngle(self.up, -delta.x()/5)
    vertical = QQuaternion.fromAxisAndAngle(self.right, delta.y()/5)
    self.position = horizontal * vertical * self.position
    self.up = vertical * self.up
    self.right = horizontal  * self.right
    
    self.update()
    self.last_pos = current_pos

  def reset(self):
    self.position = QVector3D(0, 2, 0)
    self.up = QVector3D(0, 0, 1)
    self.right = QVector3D(1, 0, 0)

  def wheelEvent(self, a0: QWheelEvent) -> None:
    if a0.angleDelta().y() > 0:
      self.position *= .9
    else:
      self.position *= 1.1

  def resizeGL(self, width: int, height: int) -> None:
    self.proj_matrix.setToIdentity()
    self.proj_matrix.perspective(90, width/height, 1e-6, 1e6)

  def initializeGL(self) -> None:
    self.program = OpenGL.GL.glCreateProgram()
    self.vertex = OpenGL.GL.glCreateShader(OpenGL.GL.GL_VERTEX_SHADER)
    self.fragment = OpenGL.GL.glCreateShader(OpenGL.GL.GL_FRAGMENT_SHADER)
    self.vertex_code = read_text(__name__, 'shaders/xsens.vert')
    self.fragment_code = read_text(__name__, 'shaders/xsens.frag')

    OpenGL.GL.glEnable(OpenGL.GL.GL_DEPTH_TEST)

    OpenGL.GL.glShaderSource(self.vertex, self.vertex_code)
    OpenGL.GL.glShaderSource(self.fragment, self.fragment_code)
    # Compile shaders
    OpenGL.GL.glCompileShader(self.vertex)
    if not OpenGL.GL.glGetShaderiv(self.vertex, OpenGL.GL.GL_COMPILE_STATUS):
        error = OpenGL.GL.glGetShaderInfoLog(self.vertex).decode()
        LOGGER.error("Vertex shader compilation error: %s", error)
    OpenGL.GL.glCompileShader(self.fragment)
    if not OpenGL.GL.glGetShaderiv(self.fragment, OpenGL.GL.GL_COMPILE_STATUS):
        error = OpenGL.GL.glGetShaderInfoLog(self.fragment).decode()
        LOGGER.error(error)
        raise RuntimeError("Fragment shader compilation error")
    OpenGL.GL.glAttachShader(self.program, self.vertex)
    OpenGL.GL.glAttachShader(self.program, self.fragment)
    OpenGL.GL.glLinkProgram(self.program)
    if not OpenGL.GL.glGetProgramiv(self.program, OpenGL.GL.GL_LINK_STATUS):
      LOGGER.error(OpenGL.GL.glGetProgramInfoLog(self.program))
      raise RuntimeError('Linking error')
    self.vertex_buffer, self.normal_buffer, self.index_buffer = OpenGL.GL.glGenBuffers(3)
    self.vertex_array, self.normal_array, self.index_array = OpenGL.GL.glGenVertexArrays(3)
    self.proj_location = OpenGL.GL.glGetUniformLocation(self.program, 'proj_matrix')
    self.mv_location = OpenGL.GL.glGetUniformLocation(self.program, 'mv_matrix')
    self.normal_location = OpenGL.GL.glGetUniformLocation(self.program, 'normal_matrix')

  def paintGL(self):
    OpenGL.GL.glClearColor(0, 0, 0, 1)
    OpenGL.GL.glClear(OpenGL.GL.GL_COLOR_BUFFER_BIT| OpenGL.GL.GL_DEPTH_BUFFER_BIT)

    OpenGL.GL.glUseProgram(self.program)
    assert_gl()

    proj_data = numpy.array(self.proj_matrix.data(), dtype=numpy.float32)
    OpenGL.GL.glUniformMatrix4fv(self.proj_location, 1, False, proj_data)
    assert_gl()

    self.mv_matrix.setToIdentity()
    self.mv_matrix.lookAt(self.position, QVector3D(0, 0, 0), self.up)
    mv_data = numpy.array(self.mv_matrix.data(), dtype=numpy.float32)
    normal_data = numpy.array(self.mv_matrix.normalMatrix().data(), dtype=numpy.float32)
    OpenGL.GL.glUniformMatrix4fv(self.mv_location, 1, False, mv_data)
    OpenGL.GL.glUniformMatrix3fv(self.normal_location, 1, False, normal_data)
    assert_gl()

    position = self.vertices[:,:3]
    rods = []
    for i in range(0, len(self.indices), 2):
      from_index, to_index = self.indices[i], self.indices[i+1]
      origin, destination = position[from_index], position[to_index]
      rods.append(to_rod(origin, destination, RADIUS, FACES))
    position = numpy.nan_to_num(numpy.vstack(rods))
    normals = compute_normals(position).astype(numpy.float32)

    focused = (position - position[self.config['focus']]).astype(numpy.float32)

    OpenGL.GL.glViewport(0, 0, self.width(), self.height())
    assert_gl()
    OpenGL.GL.glBindBuffer(OpenGL.GL.GL_ARRAY_BUFFER, self.vertex_buffer)
    assert_gl()
    OpenGL.GL.glBufferData(OpenGL.GL.GL_ARRAY_BUFFER, focused.nbytes, focused, OpenGL.GL.GL_DYNAMIC_DRAW)
    assert_gl()
    OpenGL.GL.glBindBuffer(OpenGL.GL.GL_ARRAY_BUFFER, self.normal_buffer)
    assert_gl()
    OpenGL.GL.glBufferData(OpenGL.GL.GL_ARRAY_BUFFER, normals.nbytes, normals, OpenGL.GL.GL_DYNAMIC_DRAW)
    assert_gl()
    OpenGL.GL.glBindBuffer(OpenGL.GL.GL_ELEMENT_ARRAY_BUFFER, self.index_buffer)
    assert_gl()
    OpenGL.GL.glBufferData(OpenGL.GL.GL_ELEMENT_ARRAY_BUFFER, self.triangle_indices.nbytes, self.triangle_indices, OpenGL.GL.GL_DYNAMIC_DRAW)
    assert_gl()
    
    #OpenGL.GL.glBindVertexArray(self.vertex_array)
    #assert_gl()
    loc = OpenGL.GL.glGetAttribLocation(self.program, "vertex")
    assert_gl()
    OpenGL.GL.glBindBuffer(OpenGL.GL.GL_ARRAY_BUFFER, self.vertex_buffer)
    assert_gl()
    OpenGL.GL.glEnableVertexAttribArray(loc)
    assert_gl()
    OpenGL.GL.glVertexAttribPointer(loc, 3, OpenGL.GL.GL_FLOAT, False, 0, None)
    assert_gl()
    
    #OpenGL.GL.glBindVertexArray(self.normal_array)
    #assert_gl()
    loc = OpenGL.GL.glGetAttribLocation(self.program, "normal")
    assert_gl()
    OpenGL.GL.glBindBuffer(OpenGL.GL.GL_ARRAY_BUFFER, self.normal_buffer)
    assert_gl()
    OpenGL.GL.glEnableVertexAttribArray(loc)
    assert_gl()
    OpenGL.GL.glVertexAttribPointer(loc, 3, OpenGL.GL.GL_FLOAT, False, 0, None)
    assert_gl()

    OpenGL.GL.glBindBuffer(OpenGL.GL.GL_ELEMENT_ARRAY_BUFFER, self.index_buffer)
    assert_gl()

    OpenGL.GL.glDrawElements(OpenGL.GL.GL_TRIANGLES, self.triangle_indices.shape[0], OpenGL.GL.GL_UNSIGNED_SHORT, None)
    assert_gl()

class XsensWidget(QWidget):
  def __init__(self, node: ObservableDict, stream: typing.AsyncIterable[thalamus_pb2.XsensResponse]):
    self.node = node
    self.stream = stream

    if 'view_geometry' not in node:
      node['view_geometry'] = [100, 100, 400, 400]
    x, y, w, h = node['view_geometry']
    self.view_geometry_updater = MeteredUpdater(node['view_geometry'], datetime.timedelta(seconds=1), lambda: isdeleted(self))

    if 'focus' not in node:
      node['focus'] = SegmentIndex.L3.value

    super().__init__()

    self.segments = numpy.zeros((63, 7))

    self.view = XsensView(self.segments, node)
    layout = QGridLayout()
    layout.setColumnStretch(0, 0)
    layout.setColumnStretch(1, 1)

    layout.addWidget(QLabel('Focus:'), 0, 0)
    self.focus_combobox = QComboBox()
    for i in SegmentIndex:
      self.focus_combobox.addItem(i.name, i)
      if i.value == node['focus']:
        self.focus_combobox.setCurrentIndex(self.focus_combobox.count()-1)
        self.view.focus = i
    layout.addWidget(self.focus_combobox, 0, 1)

    def on_focus_change(i):
      data = self.focus_combobox.currentData()
      node['focus'] = data.value
    self.focus_combobox.currentIndexChanged.connect(on_focus_change)

    layout.addWidget(self.view, 1, 0, 1, 2)

    layout.addWidget(QLabel('Pose:'), 2, 0)
    self.pose_label = QLabel()
    layout.addWidget(self.pose_label, 2, 1)

    reset_button = QPushButton('Reset')
    reset_button.clicked.connect(self.view.reset)
    layout.addWidget(reset_button, 3, 0, 1, 2)

    self.setLayout(layout)

    self.setWindowTitle(node['name'])

    node.add_observer(self.on_change, functools.partial(isdeleted, self))

    self.move(x, y)
    self.resize(w, h)

    create_task_with_exc_handling(self.__stream_task(stream))
    
    self.show()

  async def __stream_task(self, stream: typing.AsyncIterable[thalamus_pb2.GraphResponse]):
    async for response in stream:
      self.pose_label.setText(response.pose_name)
      for segment in response.segments:
        self.segments[segment.id-1,:] = segment.x, segment.y, segment.z, segment.q0, segment.q1, segment.q2, segment.q3
      self.view.update()

  def on_change(self, action, key, value):
    if key == 'View':
      if not value:
        self.close()
    self.view.update()

  def moveEvent(self, a0: QMoveEvent) -> None:
    offset = self.frameGeometry().size() - self.geometry().size()
    position = a0.pos() - QPoint(offset.width(), offset.height())
    position = QPoint(max(0, position.x()), max(0, position.y()))
    self.view_geometry_updater[:2] = position.x(), position.y()
    return super().moveEvent(a0)

  def resizeEvent(self, a0: QResizeEvent) -> None:
    self.view_geometry_updater[2:] = a0.size().width(), a0.size().height()
    return super().resizeEvent(a0)

  def closeEvent(self, a0: QCloseEvent) -> None:
    self.node['View'] = False
    self.stream.cancel()
    return super().closeEvent(a0)

QTKEY_TO_CODE = {
    Qt.Key.Key_0: 'Digit0',
    Qt.Key.Key_1: 'Digit1',
    Qt.Key.Key_2: 'Digit2',
    Qt.Key.Key_3: 'Digit3',
    Qt.Key.Key_4: 'Digit4',
    Qt.Key.Key_5: 'Digit5',
    Qt.Key.Key_6: 'Digit6',
    Qt.Key.Key_7: 'Digit7',
    Qt.Key.Key_8: 'Digit8',
    Qt.Key.Key_9: 'Digit9',
    Qt.Key.Key_A: 'KeyA',
    Qt.Key.Key_B: 'KeyB',
    Qt.Key.Key_C: 'KeyC',
    Qt.Key.Key_D: 'KeyD',
    Qt.Key.Key_E: 'KeyE',
    Qt.Key.Key_F: 'KeyF',
    Qt.Key.Key_G: 'KeyG',
    Qt.Key.Key_H: 'KeyH',
    Qt.Key.Key_I: 'KeyI',
    Qt.Key.Key_J: 'KeyJ',
    Qt.Key.Key_K: 'KeyK',
    Qt.Key.Key_L: 'KeyL',
    Qt.Key.Key_M: 'KeyM',
    Qt.Key.Key_N: 'KeyN',
    Qt.Key.Key_O: 'KeyO',
    Qt.Key.Key_P: 'KeyP',
    Qt.Key.Key_Q: 'KeyQ',
    Qt.Key.Key_R: 'KeyR',
    Qt.Key.Key_S: 'KeyS',
    Qt.Key.Key_T: 'KeyT',
    Qt.Key.Key_U: 'KeyU',
    Qt.Key.Key_V: 'KeyV',
    Qt.Key.Key_W: 'KeyW',
    Qt.Key.Key_X: 'KeyX',
    Qt.Key.Key_Y: 'KeyY',
    Qt.Key.Key_Z: 'KeyZ',
}

class GraphResponsePart:
  def __init__(self, original: thalamus_pb2.GraphResponse, i: int):
    self.original = original
    self.i = i

  @property
  def bins(self):
    return self.original.bins

  @property
  def spans(self):
    return self.original.spans[self.i:self.i+1]

class PlotStack(QWidget):
  def __init__(self, node: ObservableDict, stream: typing.AsyncIterable[thalamus_pb2.GraphResponse], bin_ns: int):
    super().__init__()
    self.bin_ns = bin_ns
    self.node = node
    self.stream = stream
    self.setWindowTitle(node['name'])

    if 'view_geometry' not in node:
      node['view_geometry'] = [100, 100, 400, 100]
    self.view_geometry_updater = MeteredUpdater(node['view_geometry'], datetime.timedelta(seconds=1), lambda: isdeleted(self))

    node.add_observer(self.on_change, functools.partial(isdeleted, self))

    x, y, w, h = node['view_geometry']
    self.move(x, y)
    self.resize(w, h)

    self.task = create_task_with_exc_handling(self.__stream_task(stream))

    self.__layout = QVBoxLayout()
    self.setLayout(self.__layout)
    
    self.show()
  
  def on_change(self, action, key, value):
    if key == 'View':
      if not value:
        self.close()

  def moveEvent(self, a0: QMoveEvent) -> None:
    offset = self.frameGeometry().size() - self.geometry().size()
    position = a0.pos() - QPoint(offset.width(), offset.height())
    position = QPoint(max(0, position.x()), max(0, position.y()))
    self.view_geometry_updater[:2] = position.x(), position.y()
    return super().moveEvent(a0)

  def resizeEvent(self, a0: QResizeEvent) -> None:
    self.view_geometry_updater[2:] = a0.size().width(), a0.size().height()
    return super().resizeEvent(a0)

  def closeEvent(self, a0: QCloseEvent) -> None:
    self.node['View'] = False
    self.stream.cancel()
    self.task.cancel()
    return super().closeEvent(a0)

  async def __stream_task(self, stream: typing.AsyncIterable[thalamus_pb2.GraphResponse]):
    plots = []
    try:
      async for response in stream:
        for i, span in enumerate(response.spans):
          if len(plots) == i:
            new_plot = Plot(self.node, IterableQueue(), self.bin_ns)
            plots.append(new_plot)
            self.__layout.addWidget(new_plot)
          
          await plots[i].stream.put(GraphResponsePart(response, i))
    except asyncio.CancelledError:
      pass
    except grpc.aio.AioRpcError:
      pass

class Plot(QWidget):
  position = None

  def __init__(self, node: ObservableDict, stream: typing.AsyncIterable[thalamus_pb2.GraphResponse], bin_ns: int):
    super().__init__()

    self.name = ""
    self.bin_ns = bin_ns
    self.current_ns = 0
    self.ydata = []
    self.paths: typing.List[QPainterPath] = [QPainterPath(), QPainterPath()]
    self.offset_ns = 0
    self.duration_ns = 10e9
    self.range = math.inf, -math.inf
    self.node = node
    self.stream = stream
    self.position = []
    self.linspace = numpy.linspace(0, 10, 2*1920)
    self.setWindowTitle(node['name'])

    self.task = create_task_with_exc_handling(self.__stream_task(stream))

  def paintEvent(self, event):
    super().paintEvent(event)
    
    if self.paths[0].isEmpty() and self.paths[1].isEmpty():
      range_size = 1
    else:
      if not self.paths[0].isEmpty():
        bounds = self.paths[0].boundingRect()
        range_size = bounds.height()
        self.range = min(bounds.y(), self.range[0]), max(bounds.y() + bounds.height(), self.range[1])

      if not self.paths[1].isEmpty():
        bounds = self.paths[1].boundingRect()
        range_size = bounds.height()
        self.range = min(bounds.y(), self.range[0]), max(bounds.y() + bounds.height(), self.range[1])

    if range_size == 0:
      range_size = 1
    range = self.range[0] - range_size/10, self.range[1] + range_size/10

    painter = QPainter(self)
    metrics = QFontMetrics(painter.font())
    
    pen = painter.pen()
    pen.setCosmetic(True)
    vertical_scale = (self.height() - 2*metrics.height())/(range[1] - range[0])
    painter.translate(metrics.height(), self.height() + range[0]*vertical_scale - metrics.height())
    painter.scale((self.width() - 2*metrics.height())/self.duration_ns, -vertical_scale)
    offset = -self.current_ns
    #painter.save()
    #painter.setClipRect(QRectF(0, 0, self.width(), self.height()))
    for path, color in zip(self.paths, [Qt.GlobalColor.blue, Qt.GlobalColor.blue, Qt.GlobalColor.blue]):
      pen.setColor(color)
      painter.setPen(pen)
      painter.save()
      painter.translate(offset, 0)
      painter.drawPath(path)
      painter.restore()
      offset += self.duration_ns
    #painter.restore()

    pen.setColor(Qt.GlobalColor.black)
    painter.setPen(pen)
    painter.drawRect(QRectF(0, range[0], 10, range[1] - range[0]))

    painter.resetTransform()

    painter.drawText(0, metrics.height(), str(self.range[1]))
    painter.drawText(0, self.height(), str(self.range[0]))

    name_bounds = metrics.boundingRect(self.name)
    painter.drawText(self.width() - name_bounds.width(), self.height(), self.name)

  async def __stream_task(self, stream: typing.AsyncIterable[thalamus_pb2.GraphResponse]):
    async for response in stream:
      looped = False
      if not len(response.bins):
        continue
      for i, span in enumerate(response.spans):
        self.name = span.name
        for value in response.bins[span.begin:span.end]:
          if self.current_ns >= self.duration_ns:
            self.paths = [self.paths[1], QPainterPath()]
            self.current_ns = 0

          if self.paths[1].elementCount() == 0:
            self.paths[1].moveTo(self.current_ns, value)
          else:
            self.paths[1].lineTo(self.current_ns, value)
          self.current_ns += self.bin_ns/2

      self.update()

class ItemModel(QAbstractItemModel):
  def __init__(self, nodes: ObservableList, stub: thalamus_pb2_grpc.ThalamusStub, address: str):
    super().__init__()
    self.nodes = nodes
    self.stub = stub
    self.address = address
    self.plots = {}
    self.procs: typing.Dict[int, asyncio.subprocess.Process] = {}
    for node in self.nodes:
      if 'Running' in node:
        node['Running'] = False

    self.nodes.add_observer(self.on_nodes, functools.partial(isdeleted, self))
    self.num_nodes = len(nodes)
    self.node_types = []
    for i, node in enumerate(self.nodes):
      self.on_nodes(ObservableCollection.Action.SET, i, node)

  def close(self):
    for k, v in self.procs.items():
      try:
        v.kill()
      except ProcessLookupError:
        pass

  def get_node_type(self, node: ObservableDict):
    for t, n in zip(self.node_types, self.nodes):
      if n is node:
        return t
    raise RuntimeError('Node not found')
  
  def data(self, index: QModelIndex, role: int) -> typing.Any:
    if not index.isValid():
      return None

    if role == Qt.ItemDataRole.UserRole:
      collection = index.internalPointer()
      if collection is self.nodes:
        if index.column() == 1:
          options = sorted(FACTORIES.keys())
          return UserData(UserDataType.COMBO_BOX, "", "", options)
      else:
        node = index.internalPointer()
        type = self.get_node_type(node)
        factory = FACTORIES[type]
        fields = factory.fields
        if index.row() >= len(fields):
          return None
        field = fields[index.row()]
        return field
    elif role == Qt.ItemDataRole.CheckStateRole and index.column() == 1:
      collection = index.internalPointer()
      if collection is self.nodes:
        return None

      node = index.internalPointer()
      type = self.get_node_type(node)
      factory = FACTORIES[type]
      fields = factory.fields
      field = fields[index.row()]
      if field.type != UserDataType.CHECK_BOX:
        return None
      value = node[field.key]
      return Qt.CheckState.Checked if value else Qt.CheckState.Unchecked

    if role != Qt.ItemDataRole.DisplayRole:
      return None

    collection = index.internalPointer()
    if collection == self.nodes:
      dict = self.nodes[index.row()]
      if index.column() == 0:
        return dict["name"]
      else:
        return FACTORY_NAMES[dict["type"]]

    node = index.internalPointer()
    type = self.get_node_type(node)
    factory = FACTORIES[type]
    fields = factory.fields
    field = fields[index.row()]

    if index.column() == 0:
      return field.key
    else:
      if field.type == UserDataType.CHECK_BOX:
        return None
      value = node[field.key]
      return value

  def setData(self, index: QModelIndex, value: typing.Any, role: int = Qt.ItemDataRole.EditRole) -> bool:
    if role == Qt.ItemDataRole.CheckStateRole:
      value = Qt.CheckState(value) == Qt.CheckState.Checked
    elif role == Qt.ItemDataRole.EditRole:
      pass
    else:
      return super().setData(index, value, role)

    collection = index.internalPointer()
    if collection == self.nodes:
      node = self.nodes[index.row()]
      if index.column() == 0:
        node["name"] = value
        self.dataChanged.emit(index, index, [role])
      else:
        if node['type'] != value:
          node['type'] = value
          self.dataChanged.emit(index, index, [role])
      return True
    else:
      node = index.internalPointer()
      type = self.get_node_type(node)
      factory = FACTORIES[type]
      fields = factory.fields
      field = fields[index.row()]
      print(node, field, value)
      if node[field.key] != value:
        node[field.key] = value
        self.dataChanged.emit(index, index, [role])
      return True
  
  def flags(self, index: QModelIndex) -> Qt.ItemFlag:
    if not index.isValid():
      return Qt.ItemFlag.NoItemFlags

    flags = super().flags(index)

    collection = index.internalPointer()
    if collection == self.nodes:
      return Qt.ItemFlag.ItemIsEditable | flags

    if index.column() == 1:
      node = collection
      type = self.get_node_type(node)
      factory = FACTORIES[type]
      fields = factory.fields
      field = fields[index.row()]
      if field.type == UserDataType.CHECK_BOX:
        return Qt.ItemFlag.ItemIsEnabled | Qt.ItemFlag.ItemIsUserCheckable | flags
      return Qt.ItemFlag.ItemIsEditable | flags

    return flags

  def headerData(self, section: int, orientation: Qt.Orientation, role: int):
    if orientation == Qt.Orientation.Horizontal and role == Qt.ItemDataRole.DisplayRole:
      if section == 0:
        return "Name"
      else:
        return "Type"
    return None
  
  def index(self, row: int, column: int, parent: QModelIndex) -> QModelIndex:
      if not self.hasIndex(row, column, parent):
        return QModelIndex()

      if not parent.isValid():
        if row < len(self.nodes):
          return self.createIndex(row, column, self.nodes)
      else:
        node = self.nodes[parent.row()]
        type = self.get_node_type(node)
        factory = FACTORIES[type]
        fields = factory.fields
        if row < len(fields):
          return self.createIndex(row, column, node)
      return QModelIndex()
  
  def parent(self, index: QModelIndex) -> QModelIndex:
      if not index.isValid():
        return QModelIndex()

      collection = index.internalPointer()
      if collection is self.nodes:
        return QModelIndex()

      dict = index.internalPointer()
      
      for i, node in enumerate(self.nodes):
        if dict is node:
          return self.createIndex(i, 0, self.nodes)
        
      raise RuntimeError("Failed to find index of node")

  def rowCount(self, parent: QModelIndex) -> int:
    if not parent.isValid():
      return self.num_nodes
    else:
      collection = parent.internalPointer()
      if collection == self.nodes:
        node = self.nodes[parent.row()]
        type = self.get_node_type(node)
        factory = FACTORIES[type]
        fields = factory.fields
        return len(fields)
      else:
        return 0

  def columnCount(self, _: QModelIndex) -> int:
    return 2

  def on_nodes(self, action: ObservableCollection.Action, key: typing.Any, value: typing.Any):
    if action == ObservableCollection.Action.SET:
      value.add_observer(functools.partial(self.on_node, value), functools.partial(isdeleted, self))

      self.node_types.insert(key, value['type'])

      self.beginInsertRows(QModelIndex(), key, key)
      self.num_nodes = len(self.nodes)
      self.endInsertRows()

      for key2, value2 in dict(value).items():
        self.on_node(value, ObservableCollection.Action.SET, key2, value2)
    elif action == ObservableCollection.Action.DELETE:
      del self.node_types[key]
      self.beginRemoveRows(QModelIndex(), key, key)
      self.num_nodes = len(self.nodes)
      self.endRemoveRows()

  def on_node(self, node: ObservableDict, action: ObservableCollection.Action, key: typing.Any, value: typing.Any):
    if action == ObservableCollection.Action.SET:
      node_index = 0
      for i, n in enumerate(self.nodes):
        if node is n:
          node_index = i
          break
      

      if key == "name":
        index = self.createIndex(node_index, 0, self.nodes)
        self.dataChanged.emit(index, index)
      elif key == 'View':
        if value:
          async def create_widget():
            selector = thalamus_pb2.NodeSelector(name=node['name'])
            modalities = await self.stub.get_modalities(selector)
            if thalamus_pb2.Modalities.ImageModality in modalities.values:
              request = thalamus_pb2.NodeSelector(
                name = node["name"]
              )
              self.procs[id(node)] = await process.create_subprocess_exec(
                sys.executable, 
                "-m", "thalamus.image_viewer", '--address', self.address, '--node', node['name'])
            elif thalamus_pb2.Modalities.MocapModality in modalities.values:
              request = thalamus_pb2.NodeSelector(
                name = node["name"]
              )
              self.plots[id(node)] = XsensWidget(node, self.stub.xsens(request))
            elif thalamus_pb2.Modalities.AnalogModality in modalities.values:
              bin_ns = int(10e9/1920)
              request = thalamus_pb2.GraphRequest(
                node = thalamus_pb2.NodeSelector(name = node["name"]),
                bin_ns = bin_ns
              )
              self.plots[id(node)] = PlotStack(node, self.stub.graph(request), bin_ns)
          create_task_with_exc_handling(create_widget())
        else:
          if id(node) in self.procs:
            proc = self.procs[id(node)]
            del self.procs[id(node)]
            proc.kill()

        #  self.plots[id(node)].close()
      elif key == "type":
        front_index = self.createIndex(node_index, 0, self.nodes)
        index = self.createIndex(node_index, 1, self.nodes)


        old_factory = FACTORIES[self.node_types[node_index]]
        old_fields = old_factory.fields

        if old_fields:
          self.beginRemoveRows(index, 0, len(old_fields) - 1)
          self.node_types[node_index] = "NONE"
          self.endRemoveRows()

        factory = FACTORIES[value]
        fields = factory.fields

        if not fields:
          self.beginInsertRows(index, 0, len(fields) - 1)
          self.node_types[node_index] = value
          self.endInsertRows()
        else:
          self.node_types[node_index] = value

        for field in fields:
          if not field.key in node:
            node[field.key] = field.value
            self.dataChanged.emit(front_index, index)
      else:
        type = node['type']
        factory = FACTORIES[type]
        fields = factory.fields
        found = False
        for i, field in enumerate(fields):
          if field.key == key:
            found = True
            break
        if not found:
          return
        index = self.createIndex(i, 1, node)
        self.dataChanged.emit(index, index)

class PlaybackDialog(QDialog):
  def __init__(self, names: typing.List[str], parent=None):
    super().__init__(parent)
    self.names = names

  def exec(self):
    with shelve.open(pathlib.Path.home() / '.task_controller') as db:
      selected_cache = json.loads(db.get('playback_nodes', '[]'))

    layout = QVBoxLayout()
    widgets: typing.List[QCheckBox] = []
    for name in self.names:
      widget = QCheckBox(name)
      widget.setChecked(name in selected_cache)
      widgets.append(widget)
      layout.addWidget(widget)

    button_layout = QHBoxLayout()
    ok_button = QPushButton('Ok')
    ok_button.clicked.connect(self.reject)
    cancel_button = QPushButton('Cancel')
    cancel_button.clicked.connect(self.reject)
    button_layout.addWidget(ok_button)
    button_layout.addWidget(cancel_button)
    layout.addLayout(button_layout)

    self.setLayout(layout)
    super().exec()

    selected = [w.text() for w in widgets if w.isChecked()]
    with shelve.open(pathlib.Path.home() / '.task_controller') as db:
      db['playback_nodes'] = json.dumps(selected)

    return selected

class ThalamusWindow(QMainWindow):
  def __init__(self, address, state: ObservableDict, stub: thalamus_pb2_grpc.ThalamusStub, done_future: asyncio.Future):
    super().__init__()
    self.model: typing.Optional[ItemModel] = None
    self.state = state
    self.stub = stub
    self.address = address
    self.done_future = done_future
    self.config_menu_enabled = False
    self.filename = None
    self.grid_layout = QGridLayout()
    self.data_views = {}
    self.dock_widgets: typing.List[ThalamusDockWidget] = []
    self.channel_viewer: typing.Optional[QWidget] = None

  def enable_config_menu(self, filename: typing.Optional[str]):
    self.filename = filename
    self.config_menu_enabled = True

  def closeEvent(self, a0: QCloseEvent) -> None:
    for v in self.dock_widgets:
      v.close()
    if self.channel_viewer:
      self.channel_viewer.close()
    if self.model is not None:
      self.model.close()
    self.done_future.set_result(None)

  async def load(self):
    for key in list(FACTORIES.keys()):
      response = await self.stub.get_type_name(thalamus_pb2.StringMessage(value=key))
      if response.value:
        FACTORY_NAMES[key] = response.value
      else:
        del FACTORIES[key]

    if self.filename:
      self.setWindowTitle(f'Thalamus: {self.filename}')
    else:
      self.setWindowTitle(f'Thalamus')

    if 'thalamus_view_geometry' not in self.state:
      self.state['thalamus_view_geometry'] = [100, 100, 384, 768]
    x, y, w, h = self.state['thalamus_view_geometry']
    self.view_geometry_updater = MeteredUpdater(self.state['thalamus_view_geometry'], datetime.timedelta(seconds=1), lambda: isdeleted(self))
    self.move(x, y)
    self.resize(w, h)

    add_button = QPushButton('Add')
    add_button.clicked.connect(self.on_add)
    remove_button = QPushButton('Remove')
    remove_button.clicked.connect(self.on_remove)
    self.view = QTreeView()
    self.view.setItemDelegate(Delegate(self.view))

    self.model = ItemModel(self.state['nodes'], self.stub, self.address)
    self.view.setModel(self.model)
    self.model.dataChanged.connect(self.on_data_changed)

    self.view.setSelectionMode(QAbstractItemView.SelectionMode.SingleSelection)
    self.view.selectionModel().selectionChanged.connect(self.on_selection_changed)

    self.grid_layout.addWidget(self.view, 0, 0, 1, 2)
    self.grid_layout.addWidget(add_button, 1, 0)
    self.grid_layout.addWidget(remove_button, 1, 1)

    central_widget = QWidget()
    central_widget.setLayout(self.grid_layout)
    self.setCentralWidget(central_widget)

    menubar = self.menuBar()
    filemenu = menubar.addMenu('File')
    if self.config_menu_enabled:
      filemenu.addAction('Save Config').triggered.connect(self.on_save_config)
      filemenu.addAction('Save Config As').triggered.connect(self.on_save_as_config)
      filemenu.addAction('Load Config').triggered.connect(self.on_load_config)
    filemenu.addAction('Replay').triggered.connect(self.on_replay)

    if 'data_views' not in self.state:
      self.state['data_views'] = []
    if 'node_widgets' not in self.state:
      self.state['node_widgets'] = []

    def view_channel_info():
      self.channel_viewer = ChannelViewerWidget(self.state['nodes'], self.stub)
      self.channel_viewer.setGeometry(100, 100, 300, 600)
      self.channel_viewer.show()

    viewmenu = menubar.addMenu('View')
    viewmenu.addAction('Add Data View').triggered.connect(lambda: self.state['data_views'].append({}))
    viewmenu.addAction('View Channel Info').triggered.connect(view_channel_info)

    settingsmenu = menubar.addMenu('Settings')
    settingsmenu.addAction('Persistence').triggered.connect(self.on_persistence)

    self.state['data_views'].add_observer(self.on_data_views_changed)
    for i, view in enumerate(self.state['data_views']):
      self.on_data_views_changed(ObservableCollection.Action.SET, i, view)

    self.state['node_widgets'].add_observer(self.on_node_widgets_changed)
    for i, widget in enumerate(self.state['node_widgets']):
      self.on_node_widgets_changed(ObservableCollection.Action.SET, i, widget)

  def on_persistence(self):
    if 'Persistence' not in self.state:
      self.state['Persistence'] = {}

    dialog = PersistenceWidget(self.state['Persistence'])
    dialog.resize(self.width()//2, self.height()//2)
    dialog.show()
    self.dialog = dialog

  def moveEvent(self, a0: QMoveEvent) -> None:
    offset = self.frameGeometry().size() - self.geometry().size()
    position = a0.pos() - QPoint(offset.width(), offset.height())
    position = QPoint(max(0, position.x()), max(0, position.y()))
    self.view_geometry_updater[:2] = position.x(), position.y()
    return super().moveEvent(a0)

  def resizeEvent(self, a0: QResizeEvent) -> None:
    self.view_geometry_updater[2:] = a0.size().width(), a0.size().height()
    return super().resizeEvent(a0)

  def on_data_views_changed(self, action: ObservableCollection.Action, key: typing.Any, value: typing.Any):
    if action == ObservableCollection.Action.SET:
      self.data_views[id(value)] = DataWidget(value, self.state, self.stub)
    else:
      del self.data_views[id(value)]

  def on_selection_changed(self, selected: QItemSelection, deselected: typing.Optional[QItemSelection]):
    print('on_selection_changed')
    indexes = selected.indexes()
    index = indexes[0] if indexes and indexes[0] else None
    if not index:
      return

    nodes = self.state['nodes']
    if index.parent() == QModelIndex():
      node = nodes[index.row()]
    else:
      node = nodes[index.parent().row()]
    print(node)

    node_type = node['type']
    factory = FACTORIES[node_type]
    if not factory.create_widget:
      return

    for i, widget in enumerate(self.state['node_widgets']):
      if widget['dock_area'] == 'right':
        del self.state['node_widgets'][i]
        break

    self.state['node_widgets'].append({
      'node': node['name'],
      'dock_area': 'right',
      'view_geometry': [-1, -1, -1, -1]
    })

  def on_node_widgets_changed(self, action: ObservableCollection.Action, key: typing.Any, value: typing.Any):
    if action == ObservableCollection.Action.DELETE:
      w = self.dock_widgets[key]
      del self.dock_widgets[key]
      self.removeDockWidget(w)
      w.close()
      w.deleteLater()
    else:
      node_name = value['node']
      matches = [n for n in self.state['nodes'] if n['name'] == node_name]
      assert matches
      node = matches[0]

      node_type = node['type']
      dock = ThalamusDockWidget(value, node['name'], self)
      dock_is_deleted = lambda: isdeleted(dock)

      def name_observer(a, k, v):
        print('name_observer', k, v)
        if k == 'name':
          value['node'] = v
      node.add_observer(name_observer, dock_is_deleted)

      def title_observer(a, k, v):
        print('title_observer', k, v)
        if k == 'node':
          dock.setWindowTitle(v)
      value.add_observer(title_observer, dock_is_deleted)

      def type_observer(a, k, v):
        print('type_observer', k, v)
        if k == 'type':
          previous_widget = dock.widget();
          factory = FACTORIES[v]
          if factory.create_widget is None:
            dock.setWidget(QWidget())
          else:
            new_widget = factory.create_widget(node, self.stub)
            dock.setWidget(new_widget)
          if previous_widget is not None:
            previous_widget.close()
            previous_widget.deleteLater()
      node.add_observer(type_observer, dock_is_deleted)
      type_observer(None, 'type', node_type)
      
      dock_area = value['dock_area']
      x, y, w, h = value['view_geometry']
      if dock_area:
        self.addDockWidget(DOCK_AREAS[dock_area], dock)
        
        if w >= 0 and h >= 0:
          if dock_area in ('left', 'right'):
            length, orientation = w, Qt.Orientation.Horizontal
          else:
            length, orientation = h, Qt.Orientation.Vertical

          self.resizeDocks([dock], [length], orientation)
      else:
        self.addDockWidget(Qt.DockWidgetArea.TopDockWidgetArea, dock)
        dock.setFloating(True)
        if w >= 0 and h >= 0:
          dock.move(x, y)
          dock.resize(w, h)

      self.dock_widgets.append(dock)

  def on_data_changed(self, top_left: QModelIndex, bottom_right: QModelIndex, roles: typing.List[int]):
    print('on_data_changed')
    if top_left.parent() == QModelIndex():
      if top_left.column() == 1:
        self.on_selection_changed(QItemSelection(top_left, bottom_right), None)
      if self.model.rowCount(top_left) == 0:
        self.view.setExpanded(top_left, False)
        
  def on_save_config(self) -> None:
    """
    Save the current config to it's original file
    """
    if self.filename is None:
      self.on_save_as_config()
      return

    save(self.filename, self.state)

  def on_save_as_config(self) -> None:
    """
    Save the current config to a new file
    """
    filename = QFileDialog.getSaveFileName(self, "Save Config", "", "*.json")
    if filename and filename[0]:
      save(filename[0], self.state)
      self.filename = filename[0]
      self.setWindowTitle(f'Thalamus: {self.filename}')

  def on_load_config(self) -> None:
    """
    Load a config
    """
    filename = QFileDialog.getOpenFileName(self, "Load Config", "", "*.json")
    if filename and filename[0]:
      new_config = load(filename[0])
      self.state.merge(new_config)
      for node in new_config.get('nodes', []):
        if 'Running' in node:
          node['Running'] = False
      self.filename = filename[0]
      self.setWindowTitle(f'Thalamus: {self.filename}')

  def on_replay(self):
    file_name = QFileDialog.getOpenFileName(self, "Load Recording", "", "*.h5")
    if file_name and file_name[0]:
      all_nodes: typing.List[str] = []
      with h5py.File(file_name[0]) as h5file:
        analog_group = h5file['analog']
        xsens_group = h5file['xsens']
        all_nodes.extend(list(analog_group))
        if 'data' in xsens_group and isinstance(xsens_group['data'], h5py.Dataset):
          all_nodes.append('xsens')
        else:
          all_nodes.extend(list(xsens_group))

        dialog = PlaybackDialog(all_nodes, self)
        selected = dialog.exec()
        
      create_task_with_exc_handling(self.stub.replay(thalamus_pb2.ReplayRequest(filename=file_name[0], nodes=selected)))

  def on_add(self):
    nodes = self.state['nodes']
    names = set(node['name'] for node in nodes)

    node_number = 1
    while True:
      node_name = f'Node {node_number}'
      if node_name not in names:
        break
      node_number += 1

    new_node = {
      'name': node_name,
      'type': 'NONE'
    }
    nodes.append(new_node)

  def on_remove(self):
    indexes = self.view.selectedIndexes()
    if not indexes:
      return
    index = indexes[0]

    nodes = self.state['nodes']
    row = index.row() if index.parent() == QModelIndex() else index.parent().row()
    node = nodes[row]
    for i, widget in list(enumerate(self.state['node_widgets']))[::-1]:
      if widget['node'] == node['name']:
        del self.state['node_widgets'][i]

    if index.parent() == QModelIndex():
      del nodes[index.row()]
    else:
      del nodes[index.parent().row()]

class ThalamusDockWidget(QDockWidget):
  def __init__(self, config: ObservableDict, *args, **kwargs):
    super().__init__(*args, **kwargs)
    self.config = config
    self.view_geometry_updater = MeteredUpdater(config['view_geometry'], datetime.timedelta(seconds=1), lambda: isdeleted(self))

    def on_dock(area):
      text = INVERSE_DOCK_AREAS.get(area, '')
      self.config['dock_area'] = text

    def on_float(floating):
      if floating:
        on_dock(Qt.DockWidgetArea.NoDockWidgetArea)

    self.dockLocationChanged.connect(on_dock)
    self.topLevelChanged.connect(on_float)

  def moveEvent(self, a0: QMoveEvent) -> None:
    offset = self.frameGeometry().size() - self.geometry().size()
    position = a0.pos() - QPoint(offset.width(), offset.height())
    position = QPoint(max(0, position.x()), max(0, position.y()))
    self.view_geometry_updater[:2] = position.x(), position.y()
    return super().moveEvent(a0)

  def resizeEvent(self, a0: QResizeEvent) -> None:
    self.view_geometry_updater[2:] = a0.size().width(), a0.size().height()
    return super().resizeEvent(a0)

  def closeEvent(self, e):
    if self.config.parent is not None:
      for i, v in enumerate(self.config.parent):
        if v is self.config:
          del self.config.parent[i]

    widget = self.widget()
    if widget is not None:
      widget.closeEvent(e)
    super().closeEvent(e)<|MERGE_RESOLUTION|>--- conflicted
+++ resolved
@@ -473,11 +473,7 @@
 
     button.clicked.connect(on_click)
 
-<<<<<<< HEAD
-class Delegate(QItemDelegate):
-=======
 class Delegate(QStyledItemDelegate):
->>>>>>> cf917344
   def __init__(self, tree):
     super().__init__()
     self.tree = tree
